import React, { useState, useEffect } from "react";
import { Card, CardContent, CardHeader, CardTitle } from "@/components/ui/card";
import { Button } from "@/components/ui/button";
import { Input } from "@/components/ui/input";
import {
  Table,
  TableBody,
  TableCell,
  TableHead,
  TableHeader,
  TableRow,
} from "@/components/ui/table";
import {
  Select,
  SelectContent,
  SelectItem,
  SelectTrigger,
  SelectValue,
} from "@/components/ui/select";
import { Switch } from "@/components/ui/switch";
import { Label } from "@/components/ui/label";
import { ExternalLink, User, Search, Filter, ChevronUp, ChevronDown } from "lucide-react";
import { StandardClient } from "@/types/client";
import { getClients } from "@/lib/clientData";
import { useReportFilters } from "@/contexts/ReportFiltersContext";
import { filtersToApiParams } from "@/utils/filter-utils";
import { getPrettyClientName, getSegmentName } from "@/utils/client-analytics";

import { useAdvisor } from "@/contexts/AdvisorContext";
import { ViewContactButton } from "@/components/ui/view-contact-button";

import { getAdvisorReportTitle } from "@/lib/utils";

// Define type for sort configuration
type SortConfig = {
  key: keyof AnniversaryClient | '';
  direction: 'asc' | 'desc';
};

// Define transformed interfaces for compatibility
interface AnniversaryClient {
  id: string;
  clientName: string;
  segment: string;
  anniversaryDate: string;
  daysUntilNextAnniversary: number;
  yearsWithFirm: number;
  advisorName: string;
  advisorId: string;
  wealthboxClientId?: string;
  orionClientId?: string;
}

interface AnniversaryFilterOptions {
  segments: string[];
  tenures: string[];
  advisors: { id: string; name: string }[];
}

// Data transformation utilities
const transformToAnniversaryClient = (
  client: StandardClient
): AnniversaryClient => {
  // Handle case where inception date is not available
  if (!client.inceptionDate) {
    return {
      id: client.id,
      clientName: getPrettyClientName(client),
      segment: getSegmentName(client.segment),
      anniversaryDate: "", // Empty for N/A
      daysUntilNextAnniversary: 0, // No meaningful anniversary
      yearsWithFirm: 0, // No meaningful tenure
<<<<<<< HEAD
      advisorName: client.advisor,
      advisorId: client.primaryAdvisorId,
=======
      advisorName: client.advisor || 'N/A',
      advisorId: client.primaryAdvisorId || 'N/A'
>>>>>>> 0971f3c8
    };
  }

  const inceptionDate = new Date(client.inceptionDate);
  const today = new Date();
  const currentYear = today.getFullYear();

  // Calculate anniversary date for this year
  const anniversaryThisYear = new Date(
    currentYear,
    inceptionDate.getMonth(),
    inceptionDate.getDate()
  );

  // If anniversary already passed this year, calculate for next year
  let nextAnniversary = anniversaryThisYear;
  if (anniversaryThisYear < today) {
    nextAnniversary = new Date(
      currentYear + 1,
      inceptionDate.getMonth(),
      inceptionDate.getDate()
    );
  }

  // Calculate days until next anniversary
  const daysUntil = Math.ceil(
    (nextAnniversary.getTime() - today.getTime()) / (1000 * 60 * 60 * 24)
  );

  // Calculate years with firm
  const yearsWithFirm = Math.floor(
    (today.getTime() - inceptionDate.getTime()) / (1000 * 60 * 60 * 24 * 365.25)
  );

  return {
    id: client.id,
    clientName: getPrettyClientName(client),
    segment: getSegmentName(client.segment),
    anniversaryDate: client.inceptionDate,
    daysUntilNextAnniversary: daysUntil,
    yearsWithFirm: Math.max(yearsWithFirm, 1), // Minimum 1 year
<<<<<<< HEAD
    advisorName: client.advisor,
    advisorId: client.primaryAdvisorId,
  };
};

const generateFilterOptions = (
  clients: StandardClient[]
): AnniversaryFilterOptions => {
  const segments = Array.from(
    new Set(clients.map((c) => getSegmentName(c.segment)))
  );
  const advisors = Array.from(
    new Set(clients.map((c) => ({ id: c.primaryAdvisorId, name: c.advisor })))
  ).filter((a) => a.id && a.name);

=======
    advisorName: client.advisor || 'N/A',
    advisorId: client.primaryAdvisorId || 'N/A',
    wealthboxClientId: client.wealthboxClientId,
    orionClientId: client.orionClientId
  };
};

const generateFilterOptions = (clients: StandardClient[]): AnniversaryFilterOptions => {
  const segments = Array.from(new Set(clients.map(c => getSegmentName(c.segment))));
  const advisors = Array.from(new Set(clients.map(c => ({ id: c.primaryAdvisorId || 'N/A', name: c.advisor || 'N/A' }))))
    .filter(a => a.id && a.name);
  
>>>>>>> 0971f3c8
  return {
    segments: ["All Segments", ...segments.sort()],
    tenures: [
      "Any Tenure",
      "1-2 years",
      "3-5 years",
      "6-10 years",
      "10+ years",
    ],
    advisors: [{ id: "all", name: "All Advisors" }, ...advisors],
  };
};

// Grade badge colors - updated to modern light backgrounds
const getGradeBadgeClasses = (grade: string) => {
  const GRADE_COLORS: Record<string, { badgeBg: string; badgeText: string }> = {
    Platinum: { badgeBg: "bg-blue-100", badgeText: "text-blue-700" },
    Gold: { badgeBg: "bg-amber-100", badgeText: "text-amber-700" },
    Silver: { badgeBg: "bg-gray-100", badgeText: "text-gray-700" },
    Default: { badgeBg: "bg-gray-100", badgeText: "text-gray-600" },
  };
  return GRADE_COLORS[grade] || GRADE_COLORS.Default;
};

/**
 * Determines if a client's years with firm represents a milestone anniversary
 * Milestone anniversaries are 5-year increments: 5, 10, 15, 20, 25, etc.
 */
const isMilestoneAnniversary = (yearsWithFirm: number): boolean => {
  return yearsWithFirm > 0 && yearsWithFirm % 5 === 0;
};

/**
 * Formats date to MM-DD-YYYY format for consistent US date display
 */
const formatDateToUS = (dateString: string): string => {
  try {
    const date = new Date(dateString);
    return date.toLocaleDateString("en-US", {
      month: "2-digit",
      day: "2-digit",
      year: "numeric",
    });
  } catch (error) {
    console.warn("Date formatting error:", error);
    return dateString;
  }
};

/**
 * Interface for ClientAnniversaryView component props
 */
interface ClientAnniversaryViewProps {
  globalSearch: string;
  setGlobalSearch: (search: string) => void;
}

/**
 * ClientAnniversaryView Component
 *
 * Displays client anniversary tracking with exact layout matching reference image
 * Features search bar at top, filter dropdowns, milestone toggle, and yellow highlighting
 * for milestone anniversaries using original data sources
 */
export default function ClientAnniversaryView({
  globalSearch,
  setGlobalSearch,
}: ClientAnniversaryViewProps) {
  const [allAnniversaryData, setAllAnniversaryData] = useState<
    AnniversaryClient[]
  >([]); // Store all data
  const [filteredAnniversaryData, setFilteredAnniversaryData] = useState<
    AnniversaryClient[]
  >([]); // Store filtered data
  const [localFilterOptions, setLocalFilterOptions] =
    useState<AnniversaryFilterOptions>({
      segments: [],
      tenures: [],
      advisors: [],
    });
  const [isLoading, setIsLoading] = useState(true);
  const [error, setError] = useState<string | null>(null);
  const [highlightedRowId, setHighlightedRowId] = useState<string | null>(null);
  const [sortConfig, setSortConfig] = useState<SortConfig>({
    key: 'daysUntilNextAnniversary',
    direction: 'asc'
  });

  // Filter states
  const [selectedSegment, setSelectedSegment] = useState("All Segments");
  const [selectedTenure, setSelectedTenure] = useState("Any Tenure");
  const [showUpcomingMilestones, setShowUpcomingMilestones] = useState(false);

  // Get contexts
  const { selectedAdvisor } = useAdvisor();
  const { filters, filterOptions } = useReportFilters();

  // Fetch data using centralized approach
  useEffect(() => {
    const fetchData = async () => {
      setIsLoading(true);
      setError(null);
      try {
        // Build API parameters with filters from context
        const params = filtersToApiParams(filters, selectedAdvisor);

        // Use the centralized getClients function
        const clients = await getClients(params);

        // Transform clients data into anniversary format
        const anniversaryClients = clients.map(transformToAnniversaryClient);
        setAllAnniversaryData(anniversaryClients);

        // Generate filter options from the client data
        const options = generateFilterOptions(clients);
        setLocalFilterOptions(options);
      } catch (err) {
        const errorMessage =
          err instanceof Error
            ? err.message
            : "Failed to load anniversary data";
        setError(errorMessage);
        console.error(err);
      } finally {
        setIsLoading(false);
      }
    };

    fetchData();
  }, [filters, selectedAdvisor]);

  // Function to handle column sorting
  const requestSort = (key: keyof AnniversaryClient) => {
    let direction: 'asc' | 'desc' = 'asc';
    
    if (sortConfig.key === key && sortConfig.direction === 'asc') {
      direction = 'desc';
    }
    
    setSortConfig({ key, direction });
  };

  // Get sort indicator for column header
  const getSortDirectionIcon = (columnName: keyof AnniversaryClient) => {
    if (sortConfig.key !== columnName) {
      return null;
    }
    
    return sortConfig.direction === 'asc' 
      ? <ChevronUp className="h-4 w-4 inline ml-1" /> 
      : <ChevronDown className="h-4 w-4 inline ml-1" />;
  };

  // Client-side filtering function (now for display filters only since server handles main filtering)
  const applyDisplayFilters = () => {
    let filtered = [...allAnniversaryData];

    // Apply global search filter
    if (globalSearch.trim()) {
      const searchLower = globalSearch.toLowerCase();
      filtered = filtered.filter(
        (client) =>
          client.clientName.toLowerCase().includes(searchLower) ||
          client.advisorName.toLowerCase().includes(searchLower)
      );
    }

    // Apply segment filter
    if (selectedSegment !== "All Segments") {
      filtered = filtered.filter(
        (client) => client.segment === selectedSegment
      );
    }

    // Apply tenure filter
    if (selectedTenure !== "Any Tenure") {
      filtered = filtered.filter((client) => {
        const years = client.yearsWithFirm;
        switch (selectedTenure) {
          case "1-2 years":
            return years >= 1 && years <= 2;
          case "3-5 years":
            return years >= 3 && years <= 5;
          case "6-10 years":
            return years >= 6 && years <= 10;
          case "10+ years":
            return years > 10;
          default:
            return true;
        }
      });
    }

    // Apply upcoming milestones filter
    if (showUpcomingMilestones) {
      filtered = filtered.filter((client) =>
        isMilestoneAnniversary(client.yearsWithFirm)
      );
    }

    // Apply sorting
    if (sortConfig.key) {
      filtered.sort((a, b) => {
        const key = sortConfig.key as keyof AnniversaryClient;
        const direction = sortConfig.direction === 'asc' ? 1 : -1;
        
        // Handle numeric fields
        if (key === 'daysUntilNextAnniversary' || key === 'yearsWithFirm') {
          return (a[key] - b[key]) * direction;
        }
        
        // Handle date fields
        if (key === 'anniversaryDate') {
          // Handle empty dates
          if (!a[key] && !b[key]) return 0;
          if (!a[key]) return direction;
          if (!b[key]) return -direction;
          
          return (new Date(a[key]).getTime() - new Date(b[key]).getTime()) * direction;
        }
        
        // Handle string fields
        const valueA = String(a[key] || '').toLowerCase();
        const valueB = String(b[key] || '').toLowerCase();
        return valueA.localeCompare(valueB) * direction;
      });
    }

    return filtered;
  };

  // Get filtered clients for display
  const displayClients = applyDisplayFilters();

  if (error) {
    return <div className="p-6 text-red-500 text-center">Error: {error}</div>;
  }

  // Use the properly filtered data from client-side filtering
  const filteredClients = displayClients;

  return (
    <div className="space-y-6">
      {/* Search bar at top - enhanced design */}
      <div className="max-w-md">
        <div className="relative">
          <Search className="absolute left-3 top-1/2 transform -translate-y-1/2 h-4 w-4 text-gray-400" />
          <Input
            placeholder="Search contacts..."
            className="pl-10 border-gray-200 focus:border-blue-500 focus:ring-blue-500"
            value={globalSearch}
            onChange={(e) => setGlobalSearch(e.target.value)}
          />
        </div>
      </div>

      {/* Main card with table - enhanced design */}
      <Card className="border-gray-100 hover:shadow-lg transition-shadow duration-300">
        <CardHeader className="pb-4">
          <div className="flex flex-col md:flex-row justify-between items-start md:items-center gap-4">
            <div>
              <CardTitle className="text-xl font-bold text-gray-900">
                {getAdvisorReportTitle(
                  "Client Anniversary Dates",
                  filters,
                  filterOptions || undefined
                )}
              </CardTitle>
              <p className="text-sm text-gray-600 mt-1">
                <span className="font-medium bg-blue-50 text-blue-700 px-2 py-1 rounded-full text-xs border border-blue-200">
                  {displayClients.length} records
                </span>
                {showUpcomingMilestones && (
                  <span className="ml-2 text-yellow-700">
                    • Milestone anniversaries (5+ year increments)
                  </span>
                )}
              </p>
            </div>
            <div className="flex items-center space-x-3 bg-amber-50 border border-amber-200 rounded-lg px-3 py-2">
              <Switch
                id="upcoming-milestones"
                checked={showUpcomingMilestones}
                onCheckedChange={setShowUpcomingMilestones}
                className="data-[state=checked]:bg-amber-500"
              />
              <Label
                htmlFor="upcoming-milestones"
                className="text-sm whitespace-nowrap text-amber-700 font-medium"
              >
                Show Upcoming Milestones
              </Label>
            </div>
          </div>
        </CardHeader>

        {/* Filter row - enhanced design */}
        <div className="px-6 pb-4">
          <div className="flex items-center space-x-3 p-3 bg-gray-50 rounded-lg border border-gray-100">
            <div className="p-1 bg-blue-50 rounded-md">
              <Filter className="h-4 w-4 text-blue-600" />
            </div>
            <Select value={selectedSegment} onValueChange={setSelectedSegment}>
              <SelectTrigger className="w-36 border-gray-200 focus:border-blue-500 focus:ring-blue-500">
                <SelectValue placeholder="Segment" />
              </SelectTrigger>
              <SelectContent>
                {localFilterOptions?.segments.map((segment) => (
                  <SelectItem key={segment} value={segment}>
                    {segment}
                  </SelectItem>
                ))}
              </SelectContent>
            </Select>

            <Select value={selectedTenure} onValueChange={setSelectedTenure}>
              <SelectTrigger className="w-36 border-gray-200 focus:border-blue-500 focus:ring-blue-500">
                <SelectValue placeholder="Tenure" />
              </SelectTrigger>
              <SelectContent>
                {localFilterOptions?.tenures.map((tenure) => (
                  <SelectItem key={tenure} value={tenure}>
                    {tenure}
                  </SelectItem>
                ))}
              </SelectContent>
            </Select>
          </div>
        </div>

        <CardContent className="p-0">
          {/* Table - enhanced design */}
          {isLoading && (
            <div className="p-8 text-center text-gray-500">
              Loading anniversary data...
            </div>
          )}
          {!isLoading && filteredClients.length === 0 && (
            <div className="text-center text-gray-500 py-12">
              No clients match the current filters.
            </div>
          )}
          {!isLoading && filteredClients.length > 0 && (
            <div className="rounded-lg border-0 overflow-hidden">
              <Table>
                <TableHeader>
<<<<<<< HEAD
                  <TableRow className="bg-gray-50/50">
                    <TableHead className="font-semibold text-gray-900">
                      Client
                    </TableHead>
                    <TableHead className="font-semibold text-gray-900">
                      Segment
                    </TableHead>
                    <TableHead className="font-semibold text-gray-900">
                      Anniversary Date
                    </TableHead>
                    <TableHead className="font-semibold text-gray-900">
                      Days Until
                    </TableHead>
                    <TableHead className="font-semibold text-gray-900">
                      Years with Firm
                    </TableHead>
                    <TableHead className="font-semibold text-gray-900">
                      Advisor
                    </TableHead>
                    <TableHead className="text-right font-semibold text-gray-900">
                      Actions
                    </TableHead>
                  </TableRow>
                </TableHeader>
                <TableBody>
                  {filteredClients
                    .sort(
                      (a, b) =>
                        a.daysUntilNextAnniversary - b.daysUntilNextAnniversary
                    )
                    .map((client) => {
                      const gradeClasses = getGradeBadgeClasses(client.segment);
                      const isHighlighted = highlightedRowId === client.id;
                      const isMilestone = isMilestoneAnniversary(
                        client.yearsWithFirm
                      );

                      return (
                        <TableRow
                          key={client.id}
                          className={
                            isMilestone
                              ? "bg-yellow-50 hover:bg-yellow-100 border-yellow-200 transition-all duration-200 group"
                              : isHighlighted
                              ? "bg-blue-50 hover:bg-blue-100 transition-all duration-200 group"
                              : "hover:bg-blue-50/50 transition-all duration-200 group"
                          }
                          onMouseEnter={() => setHighlightedRowId(client.id)}
                          onMouseLeave={() => setHighlightedRowId(null)}
                        >
                          <TableCell>
                            <div className="flex items-center space-x-3">
                              <div className="w-8 h-8 bg-gradient-to-br from-blue-100 to-blue-200 rounded-full flex items-center justify-center">
                                <User className="w-4 h-4 text-blue-600" />
                              </div>
                              <span className="font-medium text-gray-900 group-hover:text-blue-900">
                                {client.clientName}
                              </span>
=======
                  <TableRow className="bg-muted/50">
                    <TableHead 
                      onClick={() => requestSort('clientName')}
                      className="cursor-pointer hover:bg-muted/80"
                    >
                      Client {getSortDirectionIcon('clientName')}
                    </TableHead>
                    <TableHead 
                      onClick={() => requestSort('segment')}
                      className="cursor-pointer hover:bg-muted/80"
                    >
                      Segment {getSortDirectionIcon('segment')}
                    </TableHead>
                    <TableHead 
                      onClick={() => requestSort('anniversaryDate')}
                      className="cursor-pointer hover:bg-muted/80"
                    >
                      Anniversary Date {getSortDirectionIcon('anniversaryDate')}
                    </TableHead>
                    <TableHead 
                      onClick={() => requestSort('daysUntilNextAnniversary')}
                      className="cursor-pointer hover:bg-muted/80"
                    >
                      Days Until {getSortDirectionIcon('daysUntilNextAnniversary')}
                    </TableHead>
                    <TableHead 
                      onClick={() => requestSort('yearsWithFirm')}
                      className="cursor-pointer hover:bg-muted/80"
                    >
                      Years with Firm {getSortDirectionIcon('yearsWithFirm')}
                    </TableHead>
                    <TableHead 
                      onClick={() => requestSort('advisorName')}
                      className="cursor-pointer hover:bg-muted/80"
                    >
                      Advisor {getSortDirectionIcon('advisorName')}
                    </TableHead>
                    <TableHead className="text-right">Actions</TableHead>
                  </TableRow>
                </TableHeader>
                <TableBody>
                  {filteredClients.map((client) => {
                    const gradeClasses = getGradeBadgeClasses(client.segment);
                    const isHighlighted = highlightedRowId === client.id;
                    const isMilestone = isMilestoneAnniversary(client.yearsWithFirm);

                    return (
                      <TableRow
                        key={client.id}
                        className={
                          isMilestone 
                            ? "bg-[#FEF7CD] hover:bg-[#FEF1A4] border-yellow-300" 
                            : isHighlighted
                            ? "bg-gray-50 hover:bg-gray-100"
                            : "hover:bg-gray-50"
                        }
                        onMouseEnter={() => setHighlightedRowId(client.id)}
                        onMouseLeave={() => setHighlightedRowId(null)}
                      >
                        <TableCell>
                          <div className="flex items-center space-x-2">
                            <div className="w-8 h-8 bg-primary/10 rounded-full flex items-center justify-center">
                              <User className="w-4 h-4 text-primary" />
>>>>>>> 0971f3c8
                            </div>
                          </TableCell>
                          <TableCell>
                            <span
                              className={`px-3 py-1 text-xs font-medium rounded-full border ${gradeClasses.badgeBg} ${gradeClasses.badgeText}`}
                            >
                              {client.segment}
                            </span>
                          </TableCell>
                          <TableCell>
                            <div className="flex items-center space-x-2">
                              <div className="p-1 bg-gray-100 rounded-full">
                                <svg
                                  className="w-3.5 h-3.5 text-gray-500"
                                  fill="none"
                                  stroke="currentColor"
                                  viewBox="0 0 24 24"
                                >
                                  <path
                                    strokeLinecap="round"
                                    strokeLinejoin="round"
                                    strokeWidth={2}
                                    d="M8 7V3m8 4V3m-9 8h10M5 21h14a2 2 0 002-2V7a2 2 0 00-2-2H5a2 2 0 00-2 2v12a2 2 0 002 2z"
                                  />
                                </svg>
                              </div>
                              <span className="text-gray-700">
                                {client.anniversaryDate
                                  ? formatDateToUS(client.anniversaryDate)
                                  : "N/A"}
                              </span>
                            </div>
                          </TableCell>
                          <TableCell>
                            <span className="font-medium text-gray-900">
                              {client.anniversaryDate
                                ? client.daysUntilNextAnniversary === 1
                                  ? "1 day"
                                  : `${client.daysUntilNextAnniversary} days`
                                : "N/A"}
                            </span>
                          </TableCell>
                          <TableCell>
                            <span
                              className={
                                isMilestone
                                  ? "font-bold text-yellow-700 bg-yellow-100 px-2 py-1 rounded-full text-xs"
                                  : "font-medium text-gray-900"
                              }
                            >
                              {client.anniversaryDate
                                ? client.yearsWithFirm === 1
                                  ? "1 year"
                                  : `${client.yearsWithFirm} years`
                                : "N/A"}
                            </span>
                          </TableCell>
                          <TableCell>
                            <span className="font-medium text-gray-700">
                              {client.advisorName}
                            </span>
<<<<<<< HEAD
                          </TableCell>
                          <TableCell className="text-right">
                            <Button
                              size="sm"
                              className="gap-1 bg-blue-600 hover:bg-blue-700 text-white opacity-70 group-hover:opacity-100 transition-all duration-200"
                              onClick={() =>
                                window.open(
                                  `/crm/contact/${client.id}`,
                                  "_blank"
                                )
                              }
                            >
                              View Contact
                              <ExternalLink className="w-3.5 h-3.5" />
                            </Button>
                          </TableCell>
                        </TableRow>
                      );
                    })}
=======
                          </div>
                        </TableCell>
                        <TableCell>
                          <div className="flex items-center space-x-2">
                            <div 
                              className="w-3 h-3 rounded-sm"
                              style={{ 
                                backgroundColor: client.segment === 'Platinum' ? '#1e40af' : 
                                                client.segment === 'Gold' ? '#3b82f6' : '#93c5fd'
                              }}
                            />
                            <span>{client.segment}</span>
                          </div>
                        </TableCell>
                        <TableCell>
                          <div className="flex items-center space-x-2">
                            <svg className="w-3.5 h-3.5 text-muted-foreground" fill="none" stroke="currentColor" viewBox="0 0 24 24">
                              <path strokeLinecap="round" strokeLinejoin="round" strokeWidth={2} d="M8 7V3m8 4V3m-9 8h10M5 21h14a2 2 0 002-2V7a2 2 0 00-2-2H5a2 2 0 00-2 2v12a2 2 0 002 2z" />
                            </svg>
                            {client.anniversaryDate ? formatDateToUS(client.anniversaryDate) : 'N/A'}
                          </div>
                        </TableCell>
                        <TableCell>
                          <span className="font-medium">
                            {client.anniversaryDate ? (
                              client.daysUntilNextAnniversary === 1
                                ? "1 day"
                                : `${client.daysUntilNextAnniversary} days`
                            ) : 'N/A'}
                          </span>
                        </TableCell>
                        <TableCell>
                          <span className={isMilestone ? "font-semibold text-yellow-700" : "font-medium"}>
                            {client.anniversaryDate ? (
                              client.yearsWithFirm === 1
                                ? "1 year"
                                : `${client.yearsWithFirm} years`
                            ) : 'N/A'}
                          </span>
                        </TableCell>
                        <TableCell>
                          <span className="font-medium">{client.advisorName}</span>
                        </TableCell>
                        <TableCell className="text-right">
                          <ViewContactButton 
                            clientId={client.id} 
                            wealthboxClientId={client.wealthboxClientId}
                            orionClientId={client.orionClientId}
                          />
                        </TableCell>
                      </TableRow>
                    );
                  })}
>>>>>>> 0971f3c8
                </TableBody>
              </Table>
            </div>
          )}
        </CardContent>
      </Card>
    </div>
  );
}<|MERGE_RESOLUTION|>--- conflicted
+++ resolved
@@ -70,13 +70,8 @@
       anniversaryDate: "", // Empty for N/A
       daysUntilNextAnniversary: 0, // No meaningful anniversary
       yearsWithFirm: 0, // No meaningful tenure
-<<<<<<< HEAD
-      advisorName: client.advisor,
-      advisorId: client.primaryAdvisorId,
-=======
       advisorName: client.advisor || 'N/A',
       advisorId: client.primaryAdvisorId || 'N/A'
->>>>>>> 0971f3c8
     };
   }
 
@@ -118,9 +113,10 @@
     anniversaryDate: client.inceptionDate,
     daysUntilNextAnniversary: daysUntil,
     yearsWithFirm: Math.max(yearsWithFirm, 1), // Minimum 1 year
-<<<<<<< HEAD
-    advisorName: client.advisor,
-    advisorId: client.primaryAdvisorId,
+    advisorName: client.advisor || 'N/A',
+    advisorId: client.primaryAdvisorId || 'N/A',
+    wealthboxClientId: client.wealthboxClientId,
+    orionClientId: client.orionClientId
   };
 };
 
@@ -134,20 +130,6 @@
     new Set(clients.map((c) => ({ id: c.primaryAdvisorId, name: c.advisor })))
   ).filter((a) => a.id && a.name);
 
-=======
-    advisorName: client.advisor || 'N/A',
-    advisorId: client.primaryAdvisorId || 'N/A',
-    wealthboxClientId: client.wealthboxClientId,
-    orionClientId: client.orionClientId
-  };
-};
-
-const generateFilterOptions = (clients: StandardClient[]): AnniversaryFilterOptions => {
-  const segments = Array.from(new Set(clients.map(c => getSegmentName(c.segment))));
-  const advisors = Array.from(new Set(clients.map(c => ({ id: c.primaryAdvisorId || 'N/A', name: c.advisor || 'N/A' }))))
-    .filter(a => a.id && a.name);
-  
->>>>>>> 0971f3c8
   return {
     segments: ["All Segments", ...segments.sort()],
     tenures: [
@@ -346,6 +328,34 @@
       filtered = filtered.filter((client) =>
         isMilestoneAnniversary(client.yearsWithFirm)
       );
+    }
+
+    // Apply sorting
+    if (sortConfig.key) {
+      filtered.sort((a, b) => {
+        const key = sortConfig.key as keyof AnniversaryClient;
+        const direction = sortConfig.direction === 'asc' ? 1 : -1;
+        
+        // Handle numeric fields
+        if (key === 'daysUntilNextAnniversary' || key === 'yearsWithFirm') {
+          return (a[key] - b[key]) * direction;
+        }
+        
+        // Handle date fields
+        if (key === 'anniversaryDate') {
+          // Handle empty dates
+          if (!a[key] && !b[key]) return 0;
+          if (!a[key]) return direction;
+          if (!b[key]) return -direction;
+          
+          return (new Date(a[key]).getTime() - new Date(b[key]).getTime()) * direction;
+        }
+        
+        // Handle string fields
+        const valueA = String(a[key] || '').toLowerCase();
+        const valueB = String(b[key] || '').toLowerCase();
+        return valueA.localeCompare(valueB) * direction;
+      });
     }
 
     // Apply sorting
@@ -494,66 +504,6 @@
             <div className="rounded-lg border-0 overflow-hidden">
               <Table>
                 <TableHeader>
-<<<<<<< HEAD
-                  <TableRow className="bg-gray-50/50">
-                    <TableHead className="font-semibold text-gray-900">
-                      Client
-                    </TableHead>
-                    <TableHead className="font-semibold text-gray-900">
-                      Segment
-                    </TableHead>
-                    <TableHead className="font-semibold text-gray-900">
-                      Anniversary Date
-                    </TableHead>
-                    <TableHead className="font-semibold text-gray-900">
-                      Days Until
-                    </TableHead>
-                    <TableHead className="font-semibold text-gray-900">
-                      Years with Firm
-                    </TableHead>
-                    <TableHead className="font-semibold text-gray-900">
-                      Advisor
-                    </TableHead>
-                    <TableHead className="text-right font-semibold text-gray-900">
-                      Actions
-                    </TableHead>
-                  </TableRow>
-                </TableHeader>
-                <TableBody>
-                  {filteredClients
-                    .sort(
-                      (a, b) =>
-                        a.daysUntilNextAnniversary - b.daysUntilNextAnniversary
-                    )
-                    .map((client) => {
-                      const gradeClasses = getGradeBadgeClasses(client.segment);
-                      const isHighlighted = highlightedRowId === client.id;
-                      const isMilestone = isMilestoneAnniversary(
-                        client.yearsWithFirm
-                      );
-
-                      return (
-                        <TableRow
-                          key={client.id}
-                          className={
-                            isMilestone
-                              ? "bg-yellow-50 hover:bg-yellow-100 border-yellow-200 transition-all duration-200 group"
-                              : isHighlighted
-                              ? "bg-blue-50 hover:bg-blue-100 transition-all duration-200 group"
-                              : "hover:bg-blue-50/50 transition-all duration-200 group"
-                          }
-                          onMouseEnter={() => setHighlightedRowId(client.id)}
-                          onMouseLeave={() => setHighlightedRowId(null)}
-                        >
-                          <TableCell>
-                            <div className="flex items-center space-x-3">
-                              <div className="w-8 h-8 bg-gradient-to-br from-blue-100 to-blue-200 rounded-full flex items-center justify-center">
-                                <User className="w-4 h-4 text-blue-600" />
-                              </div>
-                              <span className="font-medium text-gray-900 group-hover:text-blue-900">
-                                {client.clientName}
-                              </span>
-=======
                   <TableRow className="bg-muted/50">
                     <TableHead 
                       onClick={() => requestSort('clientName')}
@@ -595,29 +545,39 @@
                   </TableRow>
                 </TableHeader>
                 <TableBody>
-                  {filteredClients.map((client) => {
-                    const gradeClasses = getGradeBadgeClasses(client.segment);
-                    const isHighlighted = highlightedRowId === client.id;
-                    const isMilestone = isMilestoneAnniversary(client.yearsWithFirm);
-
-                    return (
-                      <TableRow
-                        key={client.id}
-                        className={
-                          isMilestone 
-                            ? "bg-[#FEF7CD] hover:bg-[#FEF1A4] border-yellow-300" 
-                            : isHighlighted
-                            ? "bg-gray-50 hover:bg-gray-100"
-                            : "hover:bg-gray-50"
-                        }
-                        onMouseEnter={() => setHighlightedRowId(client.id)}
-                        onMouseLeave={() => setHighlightedRowId(null)}
-                      >
-                        <TableCell>
-                          <div className="flex items-center space-x-2">
-                            <div className="w-8 h-8 bg-primary/10 rounded-full flex items-center justify-center">
-                              <User className="w-4 h-4 text-primary" />
->>>>>>> 0971f3c8
+                  {filteredClients
+                    .sort(
+                      (a, b) =>
+                        a.daysUntilNextAnniversary - b.daysUntilNextAnniversary
+                    )
+                    .map((client) => {
+                      const gradeClasses = getGradeBadgeClasses(client.segment);
+                      const isHighlighted = highlightedRowId === client.id;
+                      const isMilestone = isMilestoneAnniversary(
+                        client.yearsWithFirm
+                      );
+
+                      return (
+                        <TableRow
+                          key={client.id}
+                          className={
+                            isMilestone
+                              ? "bg-yellow-50 hover:bg-yellow-100 border-yellow-200 transition-all duration-200 group"
+                              : isHighlighted
+                              ? "bg-blue-50 hover:bg-blue-100 transition-all duration-200 group"
+                              : "hover:bg-blue-50/50 transition-all duration-200 group"
+                          }
+                          onMouseEnter={() => setHighlightedRowId(client.id)}
+                          onMouseLeave={() => setHighlightedRowId(null)}
+                        >
+                          <TableCell>
+                            <div className="flex items-center space-x-3">
+                              <div className="w-8 h-8 bg-gradient-to-br from-blue-100 to-blue-200 rounded-full flex items-center justify-center">
+                                <User className="w-4 h-4 text-blue-600" />
+                              </div>
+                              <span className="font-medium text-gray-900 group-hover:text-blue-900">
+                                {client.clientName}
+                              </span>
                             </div>
                           </TableCell>
                           <TableCell>
@@ -679,7 +639,6 @@
                             <span className="font-medium text-gray-700">
                               {client.advisorName}
                             </span>
-<<<<<<< HEAD
                           </TableCell>
                           <TableCell className="text-right">
                             <Button
@@ -699,61 +658,6 @@
                         </TableRow>
                       );
                     })}
-=======
-                          </div>
-                        </TableCell>
-                        <TableCell>
-                          <div className="flex items-center space-x-2">
-                            <div 
-                              className="w-3 h-3 rounded-sm"
-                              style={{ 
-                                backgroundColor: client.segment === 'Platinum' ? '#1e40af' : 
-                                                client.segment === 'Gold' ? '#3b82f6' : '#93c5fd'
-                              }}
-                            />
-                            <span>{client.segment}</span>
-                          </div>
-                        </TableCell>
-                        <TableCell>
-                          <div className="flex items-center space-x-2">
-                            <svg className="w-3.5 h-3.5 text-muted-foreground" fill="none" stroke="currentColor" viewBox="0 0 24 24">
-                              <path strokeLinecap="round" strokeLinejoin="round" strokeWidth={2} d="M8 7V3m8 4V3m-9 8h10M5 21h14a2 2 0 002-2V7a2 2 0 00-2-2H5a2 2 0 00-2 2v12a2 2 0 002 2z" />
-                            </svg>
-                            {client.anniversaryDate ? formatDateToUS(client.anniversaryDate) : 'N/A'}
-                          </div>
-                        </TableCell>
-                        <TableCell>
-                          <span className="font-medium">
-                            {client.anniversaryDate ? (
-                              client.daysUntilNextAnniversary === 1
-                                ? "1 day"
-                                : `${client.daysUntilNextAnniversary} days`
-                            ) : 'N/A'}
-                          </span>
-                        </TableCell>
-                        <TableCell>
-                          <span className={isMilestone ? "font-semibold text-yellow-700" : "font-medium"}>
-                            {client.anniversaryDate ? (
-                              client.yearsWithFirm === 1
-                                ? "1 year"
-                                : `${client.yearsWithFirm} years`
-                            ) : 'N/A'}
-                          </span>
-                        </TableCell>
-                        <TableCell>
-                          <span className="font-medium">{client.advisorName}</span>
-                        </TableCell>
-                        <TableCell className="text-right">
-                          <ViewContactButton 
-                            clientId={client.id} 
-                            wealthboxClientId={client.wealthboxClientId}
-                            orionClientId={client.orionClientId}
-                          />
-                        </TableCell>
-                      </TableRow>
-                    );
-                  })}
->>>>>>> 0971f3c8
                 </TableBody>
               </Table>
             </div>
