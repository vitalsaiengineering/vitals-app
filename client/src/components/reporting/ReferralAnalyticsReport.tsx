--- conflicted
+++ resolved
@@ -1,4 +1,3 @@
-<<<<<<< HEAD
 import React, { useState, useEffect } from "react";
 import { Card, CardContent, CardHeader, CardTitle } from "@/components/ui/card";
 import { Button } from "@/components/ui/button";
@@ -12,18 +11,8 @@
 } from "@/components/ui/table";
 import { Tabs, TabsContent, TabsList, TabsTrigger } from "@/components/ui/tabs";
 import { Badge } from "@/components/ui/badge";
-import { Users } from "lucide-react";
+import { Users, ChevronUp, ChevronDown } from "lucide-react";
 import { PieChart, Pie, Cell, ResponsiveContainer, Tooltip } from "recharts";
-=======
-import React, { useState, useEffect } from 'react';
-import { Card, CardContent, CardHeader, CardTitle } from '@/components/ui/card';
-import { Button } from '@/components/ui/button';
-import { Table, TableBody, TableCell, TableHead, TableHeader, TableRow } from '@/components/ui/table';
-import { Tabs, TabsContent, TabsList, TabsTrigger } from '@/components/ui/tabs';
-import { Badge } from '@/components/ui/badge';
-import { Users, ChevronUp, ChevronDown } from 'lucide-react';
-import { PieChart, Pie, Cell, ResponsiveContainer, Tooltip } from 'recharts';
->>>>>>> 0971f3c8
 
 import { useReportFilters } from "@/contexts/ReportFiltersContext";
 import { getClients } from "@/lib/clientData";
@@ -35,14 +24,10 @@
   getSegmentName,
 } from "@/utils/client-analytics";
 import { ReportSkeleton } from "@/components/ui/skeleton";
-<<<<<<< HEAD
-import { getAdvisorReportTitle } from "@/lib/utils";
-=======
 import { getAdvisorReportTitle } from '@/lib/utils';
 import { ViewContactButton } from "@/components/ui/view-contact-button";
 import { ExternalLink } from "lucide-react";
 
->>>>>>> 0971f3c8
 
 // Define sort configuration type
 type SortConfig = {
@@ -131,13 +116,9 @@
   ),
   aum: Number(client.aum) || 0,
   referralDate: client.inceptionDate || new Date().toISOString(),
-<<<<<<< HEAD
   referredBy: getAdvisorDisplayName(client.referredBy || "direct", advisors),
-=======
-  referredBy: getAdvisorDisplayName(client.referredBy || 'direct', advisors),
   wealthboxClientId: client.wealthboxClientId,
-  orionClientId: client.orionClientId
->>>>>>> 0971f3c8
+  orionClientId: client.orionClientId,
 });
 
 // Helper function to convert advisor ID to advisor name
@@ -260,18 +241,13 @@
     useState<ReferralAnalyticsData | null>(null);
   const [isLoading, setIsLoading] = useState(true);
   const [error, setError] = useState<string | null>(null);
-<<<<<<< HEAD
   const [activeTab, setActiveTab] = useState("sources");
   const [selectedReferralSource, setSelectedReferralSource] =
     useState<ReferralSource | null>(null);
-=======
-  const [activeTab, setActiveTab] = useState('sources');
-  const [selectedReferralSource, setSelectedReferralSource] = useState<ReferralSource | null>(null);
   const [sortConfig, setSortConfig] = useState<SortConfig>({
     key: 'referralDate',
     direction: 'desc'
   });
->>>>>>> 0971f3c8
 
   useEffect(() => {
     const fetchData = async () => {
@@ -678,7 +654,6 @@
 
         {/* All Referrals Tab - enhanced styling */}
         <TabsContent value="all" className="space-y-6">
-<<<<<<< HEAD
           <Card className="border-gray-100 hover:shadow-lg transition-shadow duration-300">
             <CardHeader className="pb-4">
               <CardTitle className="text-lg font-bold text-gray-900">
@@ -688,13 +663,6 @@
                   filterOptions || undefined
                 )}
               </CardTitle>
-=======
-          <Card>
-            <CardHeader>
-                <CardTitle>
-                  {getAdvisorReportTitle("All Referrals", filters, filterOptions || undefined)}
-                </CardTitle>
->>>>>>> 0971f3c8
               {analyticsData && (
                 <div className="flex items-center space-x-4 text-sm text-gray-600 mt-2">
                   <div className="flex items-center space-x-1 bg-blue-50 px-2 py-1 rounded-full border border-blue-200">
@@ -721,29 +689,6 @@
                   <Table>
                     <TableHeader>
                       <TableRow className="bg-gray-50/50">
-<<<<<<< HEAD
-                        <TableHead className="font-semibold text-gray-900">
-                          Client Name
-                        </TableHead>
-                        <TableHead className="font-semibold text-gray-900">
-                          Segment
-                        </TableHead>
-                        <TableHead className="font-semibold text-gray-900">
-                          Referred By
-                        </TableHead>
-                        <TableHead className="font-semibold text-gray-900">
-                          Primary Advisor
-                        </TableHead>
-                        <TableHead className="text-right font-semibold text-gray-900">
-                          AUM
-                        </TableHead>
-                        <TableHead className="font-semibold text-gray-900">
-                          Client Inception Date{" "}
-                          <span className="ml-1 text-blue-600">↓</span>
-                        </TableHead>
-                        <TableHead className="text-right font-semibold text-gray-900">
-                          Actions
-=======
                         <TableHead 
                           className="font-medium text-gray-700 cursor-pointer hover:bg-gray-100/50"
                           onClick={() => requestSort('clientName')}
@@ -779,13 +724,11 @@
                           onClick={() => requestSort('referralDate')}
                         >
                           Client Inception Date {getSortDirectionIcon('referralDate')}
->>>>>>> 0971f3c8
                         </TableHead>
                       </TableRow>
                     </TableHeader>
                     <TableBody>
-<<<<<<< HEAD
-                      {analyticsData.allReferrals.map((referral) => (
+                      {sortedReferrals.map((referral) => (
                         <TableRow
                           key={referral.id}
                           className="hover:bg-blue-50/50 transition-all duration-200 group"
@@ -793,11 +736,6 @@
                           <TableCell className="font-semibold text-gray-900 group-hover:text-blue-900">
                             {referral.clientName}
                           </TableCell>
-=======
-                      {sortedReferrals.map((referral) => (
-                        <TableRow key={referral.id} className="hover:bg-gray-50/50">
-                          <TableCell className="font-medium text-gray-900">{referral.clientName}</TableCell>
->>>>>>> 0971f3c8
                           <TableCell>
                             <Badge
                               className={`text-xs px-3 py-1 rounded-full font-medium border ${getGradeBadgeClasses(
@@ -820,21 +758,11 @@
                             {formatDate(referral.referralDate)}
                           </TableCell>
                           <TableCell className="text-right">
-<<<<<<< HEAD
-                            <Button
-                              variant="default"
-                              size="sm"
-                              className="bg-blue-600 hover:bg-blue-700 text-white opacity-70 group-hover:opacity-100 transition-all duration-200"
-                            >
-                              View Contact
-                            </Button>
-=======
                             <ViewContactButton 
                               clientId={referral.id} 
                               wealthboxClientId={referral.wealthboxClientId}
                               orionClientId={referral.orionClientId}
                             />
->>>>>>> 0971f3c8
                           </TableCell>
                         </TableRow>
                       ))}
