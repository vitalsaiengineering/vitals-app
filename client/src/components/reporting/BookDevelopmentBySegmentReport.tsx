import React, { useState, useEffect, useMemo } from "react";
import { Button } from "@/components/ui/button";
import { Card, CardContent, CardHeader, CardTitle } from "@/components/ui/card";
import { Input } from "@/components/ui/input";
import {
  Table,
  TableBody,
  TableCell,
  TableHead,
  TableHeader,
  TableRow,
} from "@/components/ui/table";
import {
  Select,
  SelectContent,
  SelectItem,
  SelectTrigger,
  SelectValue,
} from "@/components/ui/select";
import { Switch } from "@/components/ui/switch";
import { Label } from "@/components/ui/label";
import { ArrowUpDown, Search, TrendingUp, TrendingDown, ExternalLink } from "lucide-react";
import {
  ResponsiveContainer,
  AreaChart,
  Area,
  XAxis,
  YAxis,
  CartesianGrid,
  Tooltip,
  TooltipProps,
} from "recharts";
import {
  NameType,
  ValueType,
} from "recharts/types/component/DefaultTooltipContent";
import { AumChart } from "@/components/dashboard-new/AumChart";
import { getClients } from "@/lib/clientData";
import { StandardClient } from "@/types/client";

import { useReportFilters } from "@/contexts/ReportFiltersContext";
import { filtersToApiParams } from "@/utils/filter-utils";
import { getSegmentName, getPrettyClientName } from "@/utils/client-analytics";
import { FilteredReportSkeleton } from "@/components/ui/skeleton";
import { ViewContactButton } from "@/components/ui/view-contact-button";

// Define types that work with StandardClient
interface BookDevelopmentClient extends Omit<StandardClient, "segment"> {
  segment: SegmentName;
  yearsWithFirm: number;
  yearsWithFirmText: string;
  sinceDateText: string;
}

interface YearlySegmentDataPoint {
  year: number;
  value: number;
  previousYearValue?: number;
}

interface BookDevelopmentSegmentData {
  name: "Platinum" | "Gold" | "Silver" | "N/A";
  color: string;
  fillColor?: string;
  dataAUM: YearlySegmentDataPoint[];
  dataClientCount: YearlySegmentDataPoint[];
  clients: BookDevelopmentClient[];
}

interface BookDevelopmentReportData {
  allSegmentsData: BookDevelopmentSegmentData[];
}

type ChartView = "clientCount" | "assetsUnderManagement";
type SegmentName = "Platinum" | "Gold" | "Silver" | "N/A";
type SegmentSelection = SegmentName | "All Segments";

// Updated colors to match the design's blue theme more closely
const SEGMENT_COLORS = {
  Platinum: {
    base: "hsl(222, 47%, 44%)",
    badgeBg: "bg-blue-100",
    badgeText: "text-blue-700",
    badgeBorder: "border-blue-200",
  },
  Gold: {
    base: "hsl(216, 65%, 58%)",
    badgeBg: "bg-sky-100",
    badgeText: "text-sky-700",
    badgeBorder: "border-sky-200",
  },
  Silver: {
    base: "hsl(210, 55%, 78%)",
    badgeBg: "bg-slate-100",
    badgeText: "text-slate-600",
    badgeBorder: "border-slate-200",
  },
  "N/A": {
    base: "hsl(0, 0%, 60%)",
    badgeBg: "bg-gray-100",
    badgeText: "text-gray-600",
    badgeBorder: "border-gray-200",
  },
};

const ITEMS_PER_PAGE = 10;

// Custom Tooltip Content Component - Redesigned to match Lovable code exactly
const CustomTooltipContent = ({
  active,
  payload,
  label,
  view,
  originalSeriesData,
  chartData,
}: TooltipProps<ValueType, NameType> & {
  view: ChartView;
  originalSeriesData: BookDevelopmentSegmentData[];
  chartData: SegmentChartData[];
}) => {
  if (active && payload && payload.length && originalSeriesData && label) {
    const year = Number(label);
    let totalValue = 0;
    let totalPreviousYearValue = 0;
    let hasAnyPreviousValueForTotal = false;

    const items = payload
      .map((pld) => {
        const segmentName = pld.name as SegmentName;
        const currentValue = pld.value as number;
        totalValue += currentValue;

        // Use the actual chart data to get previous year value
        // Find the previous year in the chart data
        const previousYearValue = chartData.find(
          (d: SegmentChartData) => d.year === year - 1
        )?.[segmentName];

        let yoy: number | null | typeof Infinity = null;
        if (previousYearValue !== undefined && previousYearValue !== null) {
          if (previousYearValue !== 0) {
            yoy =
              ((currentValue - previousYearValue) / previousYearValue) * 100;
          } else if (currentValue > 0) {
            yoy = Infinity;
          } else {
            yoy = 0;
          }
          totalPreviousYearValue += previousYearValue;
          hasAnyPreviousValueForTotal = true;
        }

        return {
          name: segmentName,
          color:
            originalSeriesData.find((s) => s.name === segmentName)?.color ||
            pld.color,
          value: currentValue,
          yoy: yoy,
        };
      })
      .sort((a, b) => {
        const order: SegmentName[] = ["Platinum", "Gold", "Silver"];
        return order.indexOf(a.name) - order.indexOf(b.name);
      });

    let totalYoY: number | null | typeof Infinity = null;
    if (hasAnyPreviousValueForTotal && totalPreviousYearValue !== 0) {
      if (totalPreviousYearValue !== 0) {
        totalYoY =
          ((totalValue - totalPreviousYearValue) / totalPreviousYearValue) *
          100;
      } else if (totalValue > 0) {
        totalYoY = Infinity;
      } else {
        totalYoY = 0;
      }
    }

    const formatDisplayValue = (val: number) =>
      view === "assetsUnderManagement"
        ? `$${(val / 1000000).toFixed(1)}M`
        : Math.round(val).toLocaleString();

    const formatGrowthRate = (value: number) => {
      return `${value > 0 ? "+" : ""}${value.toFixed(1)}%`;
    };

    // Helper function for creating growth rate indicator
    const GrowthIndicator = ({
      value,
    }: {
      value: number | null | typeof Infinity;
    }) => {
      if (value === null || value === 0) return null;

      if (value === Infinity) {
        return (
          <span className="text-green-600 flex items-center justify-end whitespace-nowrap text-[11px]">
            +New
            <TrendingUp className="inline ml-0.5 w-3 h-3" />
          </span>
        );
      }

      return (
        <span
          className={`${
            value > 0 ? "text-green-600" : "text-red-600"
          } flex items-center justify-end whitespace-nowrap text-[11px]`}
        >
          {formatGrowthRate(value)}
          {value > 0 ? (
            <TrendingUp className="inline ml-0.5 w-3 h-3" />
          ) : (
            <TrendingDown className="inline ml-0.5 w-3 h-3" />
          )}
        </span>
      );
    };

    const isFirstYear =
      originalSeriesData.length > 0 &&
      originalSeriesData[0].dataClientCount.length > 0 &&
      year ===
        Math.min(...originalSeriesData[0].dataClientCount.map((d) => d.year));

    return (
      <div className="bg-white shadow-lg rounded-lg border border-gray-200 p-3 min-w-[240px]">
        <div className="font-medium text-sm mb-3 pb-1 border-b border-gray-200">
          {year}
        </div>

        <div className="space-y-2.5 text-xs">
          {items.map((item) => (
            <div
              key={item.name}
              className="grid grid-cols-[100px_1fr_1fr] gap-x-2 items-center"
            >
              <div className="flex items-center gap-1.5">
                <div
                  className="w-2.5 h-2.5 rounded-full shrink-0"
                  style={{ backgroundColor: item.color }}
                />
                <span className="whitespace-nowrap">{item.name}</span>
              </div>
              <div className="text-right flex justify-end items-center">
                <span className="font-medium tabular-nums">
                  {formatDisplayValue(item.value)}
                </span>
              </div>
              <div className="text-right">
                {!isFirstYear && <GrowthIndicator value={item.yoy} />}
              </div>
            </div>
          ))}

          <div className="border-t border-gray-200 pt-2 mt-1 grid grid-cols-[100px_1fr_1fr] gap-x-2 items-center">
            <span className="font-medium whitespace-nowrap">Total</span>
            <div className="text-right flex justify-end items-center">
              <span className="font-medium tabular-nums">
                {formatDisplayValue(totalValue)}
              </span>
            </div>
            <div className="text-right">
              {!isFirstYear && <GrowthIndicator value={totalYoY} />}
            </div>
          </div>
        </div>
      </div>
    );
  }
  return null;
};

// Add this interface at the top with other interfaces
interface SegmentChartData {
  year: number;
  Platinum: number;
  Gold: number;
  Silver: number;
  "N/A": number;
}

// Helper function to transform StandardClient to BookDevelopmentClient
const transformToBookDevelopmentClient = (
  client: StandardClient
): BookDevelopmentClient => {
  const inceptionDate = client.inceptionDate
    ? new Date(client.inceptionDate)
    : new Date();
  const yearsWithFirm = Math.floor(
    (Date.now() - inceptionDate.getTime()) / (1000 * 60 * 60 * 24 * 365)
  );

  // Map lowercase segment names to capitalized ones
  const segmentMap: Record<string, SegmentName> = {
    platinum: "Platinum",
    gold: "Gold",
    silver: "Silver",
  };

  const mappedSegment = segmentMap[client.segment] || "N/A";

  return {
    ...client,
    name: getPrettyClientName(client), // Use getPrettyClientName function
    yearsWithFirm,
    yearsWithFirmText: `${yearsWithFirm} years`,
    sinceDateText: inceptionDate.toLocaleDateString("en-US", {
      month: "short",
      year: "numeric",
    }),
    segment: mappedSegment,
  };
};

// Helper function to generate mock segment data from clients
const generateSegmentDataFromClients = (
  clients: StandardClient[]
): BookDevelopmentReportData => {
  const transformedClients = clients.map(transformToBookDevelopmentClient);

  // Group clients by segment (including N/A)
  const clientsBySegment = transformedClients.reduce((acc, client) => {
    const segmentName = client.segment as SegmentName; // Already normalized by getSegmentName
    if (!acc[segmentName]) acc[segmentName] = [];
    acc[segmentName].push(client);
    return acc;
  }, {} as Record<SegmentName, BookDevelopmentClient[]>);

  // Generate yearly data for each segment (mock data for now)
  const currentYear = new Date().getFullYear();
  const years = Array.from({ length: 5 }, (_, i) => currentYear - 4 + i);

  const allSegmentsData: BookDevelopmentSegmentData[] = (
    ["Platinum", "Gold", "Silver", "N/A"] as SegmentName[]
  ).map((segmentName) => {
    const segmentClients = clientsBySegment[segmentName] || [];
    const segmentAUM = segmentClients.reduce((sum, c) => sum + c.aum, 0);

    // Generate mock yearly progression
    const baseClientCount = segmentClients.length;
    const baseAUM = segmentAUM;

    const dataClientCount = years.map((year) => ({
      year,
      value:
        baseClientCount > 0
          ? Math.max(
              1,
              Math.floor(baseClientCount * (0.6 + Math.random() * 0.4))
            )
          : 0,
    }));

    const dataAUM = years.map((year) => ({
      year,
      value:
        baseAUM > 0
          ? Math.max(100000, Math.floor(baseAUM * (0.6 + Math.random() * 0.4)))
          : 0,
    }));

    return {
      name: segmentName,
      color: SEGMENT_COLORS[segmentName].base,
      fillColor: SEGMENT_COLORS[segmentName].base,
      dataClientCount,
      dataAUM,
      clients: segmentClients,
    };
  }); // Show all segments even if they have no clients

  return { allSegmentsData };
};

export default function BookDevelopmentBySegmentReport() {
  const [reportData, setReportData] =
    useState<BookDevelopmentReportData | null>(null);
  const [isLoading, setIsLoading] = useState(true);
  const [error, setError] = useState<string | null>(null);

  const [chartView, setChartView] = useState<ChartView>("clientCount");
  const [selectedSegments, setSelectedSegments] = useState<SegmentName[]>([
    "Platinum",
    "Gold",
    "Silver",
    "N/A",
  ]);
  const [filterSearchTerm, setFilterSearchTerm] = useState("");

  const [currentPage, setCurrentPage] = useState(1);
  const [sortConfig, setSortConfig] = useState<{
    key: keyof BookDevelopmentClient | null;
    direction: "ascending" | "descending";
  }>({ key: null, direction: "ascending" });

  const { filters, filterOptions } = useReportFilters();

  useEffect(() => {
    const fetchData = async () => {
      setIsLoading(true);
      setError(null);
      try {
        // Fetch real data from standardized API
        const apiParams = filtersToApiParams(filters);
        const clients = await getClients(apiParams);
        const transformedData = generateSegmentDataFromClients(clients);
        setReportData(transformedData);
      } catch (error) {
        console.error("Error fetching report data:", error);
        setError("Failed to load report data. Please try again later.");
      } finally {
        setIsLoading(false);
      }
    };

    fetchData();
  }, [filters]);

  // Filter clients based on search term and selected segments (now using server-filtered data)
  const filteredClients = useMemo(() => {
    if (!reportData) return [];

    // Extract all clients from the segment data
    let allClients: BookDevelopmentClient[] = [];
    if (reportData.allSegmentsData) {
      reportData.allSegmentsData.forEach(
        (segment: BookDevelopmentSegmentData) => {
          if (segment.clients && Array.isArray(segment.clients)) {
            allClients.push(...segment.clients);
          }
        }
      );
    }

    // Client data is now pre-filtered by advisor/date/segment from server
    // Only apply local search term filtering
    let filtered = allClients;
    if (filterSearchTerm.trim()) {
      const searchLower = filterSearchTerm.toLowerCase();
      filtered = filtered.filter(
        (client) =>
          getPrettyClientName(client).toLowerCase().includes(searchLower) ||
          client.segment.toLowerCase().includes(searchLower) ||
          client.aum.toString().includes(searchLower)
      );
    }

    // Filter by selected segments (for chart display)
    if (selectedSegments.length > 0) {
      filtered = filtered.filter((client) =>
        selectedSegments.includes(client.segment as SegmentName)
      );
    }

    return filtered;
  }, [reportData, filterSearchTerm, selectedSegments]);

  // Sort clients based on sort config
  const sortedClients = useMemo(() => {
    if (!sortConfig.key) return filteredClients;

    return [...filteredClients].sort((a, b) => {
      const aValue = a[sortConfig.key!];
      const bValue = b[sortConfig.key!];

      // Handle undefined values
      if (aValue === undefined && bValue === undefined) return 0;
      if (aValue === undefined)
        return sortConfig.direction === "ascending" ? 1 : -1;
      if (bValue === undefined)
        return sortConfig.direction === "ascending" ? -1 : 1;

      if (aValue < bValue) return sortConfig.direction === "ascending" ? -1 : 1;
      if (aValue > bValue) return sortConfig.direction === "ascending" ? 1 : -1;
      return 0;
    });
  }, [filteredClients, sortConfig]);

  // Calculate total pages
  const handleSegmentToggle = (segmentName: SegmentName) => {
    setSelectedSegments((prev) =>
      prev.includes(segmentName)
        ? prev.filter((s) => s !== segmentName)
        : [...prev, segmentName]
    );
    setCurrentPage(1); // Reset to first page when filter changes
  };

  const handleClearSegmentFilters = () => {
    setSelectedSegments(["Platinum", "Gold", "Silver", "N/A"]);
    setCurrentPage(1);
  };

  const handleTableSegmentChange = (value: string) => {
    if (value === "All Segments") {
      setSelectedSegments(["Platinum", "Gold", "Silver", "N/A"]);
    } else {
      setSelectedSegments([value as SegmentName]);
    }
    setCurrentPage(1); // Reset to first page when filter changes
  };

  const filteredAndSortedClients = useMemo(() => {
    if (!reportData || !reportData.allSegmentsData) return [];

    let clientsToShow: BookDevelopmentClient[] = [];
    if (selectedSegments.length === 4) {
      // All segments selected
      clientsToShow = reportData.allSegmentsData.flatMap(
        (s) => s.clients || []
      );
    } else {
      // Specific segment selected
      clientsToShow = reportData.allSegmentsData
        .filter((s) => selectedSegments.includes(s.name))
        .flatMap((s) => s.clients || []);
    }

    if (filterSearchTerm) {
      const lowerSearchTerm = filterSearchTerm.toLowerCase();
      clientsToShow = clientsToShow.filter(
        (client) =>
          getPrettyClientName(client).toLowerCase().includes(lowerSearchTerm) ||
          client.segment?.toLowerCase().includes(lowerSearchTerm) ||
          client.aum?.toString().includes(lowerSearchTerm)
      );
    }

    if (sortConfig.key) {
      clientsToShow.sort((a, b) => {
        const valA = a[sortConfig.key!];
        const valB = b[sortConfig.key!];

        // Handle undefined values
        if (valA === undefined && valB === undefined) return 0;
        if (valA === undefined)
          return sortConfig.direction === "ascending" ? 1 : -1;
        if (valB === undefined)
          return sortConfig.direction === "ascending" ? -1 : 1;

        if (valA < valB) {
          return sortConfig.direction === "ascending" ? -1 : 1;
        }
        if (valA > valB) {
          return sortConfig.direction === "ascending" ? 1 : -1;
        }
        return 0;
      });
    }

    return clientsToShow;
  }, [reportData, selectedSegments, filterSearchTerm, sortConfig]);

  const paginatedClients = useMemo(() => {
    const startIndex = (currentPage - 1) * ITEMS_PER_PAGE;
    return filteredAndSortedClients.slice(
      startIndex,
      startIndex + ITEMS_PER_PAGE
    );
  }, [filteredAndSortedClients, currentPage]);

  const totalPages = Math.ceil(
    filteredAndSortedClients.length / ITEMS_PER_PAGE
  );

  const handleSort = (key: keyof BookDevelopmentClient) => {
    let direction: "ascending" | "descending" = "ascending";
    if (sortConfig.key === key && sortConfig.direction === "ascending") {
      direction = "descending";
    }
    setSortConfig({ key, direction });
  };

  const activeChartSeries = useMemo(() => {
    if (!reportData) return [];
    const order: SegmentName[] = ["Platinum", "Gold", "Silver", "N/A"];

    return reportData.allSegmentsData
      .filter((segment) => selectedSegments.includes(segment.name))
      .sort((a, b) => {
        const aIndex = order.indexOf(a.name);
        const bIndex = order.indexOf(b.name);
        // Handle case where segment might not be in order array
        if (aIndex === -1 && bIndex === -1) return 0;
        if (aIndex === -1) return 1;
        if (bIndex === -1) return -1;
        return aIndex - bIndex;
      })
      .map((segment) => ({
        name: segment.name,
        color: segment.color,
        fillColor: segment.fillColor || segment.color,
        dataAUM: segment.dataAUM,
        dataClientCount: segment.dataClientCount,
        clients: segment.clients,
        data:
          chartView === "assetsUnderManagement"
            ? segment.dataAUM
            : segment.dataClientCount,
      }));
  }, [reportData, selectedSegments, chartView]);

  // Add this function to match AumChart's data transformation
  const getMockSegmentData = (): SegmentChartData[] => {
    // Fallback data - removed mockData reference
    return [
      {
        year: 2019,
        Platinum: 40000000,
        Gold: 25000000,
        Silver: 12000000,
        "N/A": 2000000,
      },
      {
        year: 2020,
        Platinum: 43000000,
        Gold: 27000000,
        Silver: 13000000,
        "N/A": 2200000,
      },
      {
        year: 2021,
        Platinum: 46000000,
        Gold: 29000000,
        Silver: 14000000,
        "N/A": 2400000,
      },
      {
        year: 2022,
        Platinum: 50000000,
        Gold: 31000000,
        Silver: 15000000,
        "N/A": 2600000,
      },
      {
        year: 2023,
        Platinum: 54000000,
        Gold: 33000000,
        Silver: 16000000,
        "N/A": 2800000,
      },
      {
        year: 2024,
        Platinum: 58000000,
        Gold: 36000000,
        Silver: 17000000,
        "N/A": 3000000,
      },
      {
        year: 2025,
        Platinum: 63000000,
        Gold: 39000000,
        Silver: 18000000,
        "N/A": 3200000,
      },
    ];
  };

  // Update the rechartsFormattedData to exactly match AumChart's transformation
  const rechartsFormattedData = useMemo(() => {
    if (!reportData) return [];

    // For real data, transform it to match the same format as AumChart
    const years = [2019, 2020, 2021, 2022, 2023, 2024, 2025];

    let baseData = years.map((year) => {
      const dataPoint: SegmentChartData = {
        year,
        Platinum: 0,
        Gold: 0,
        Silver: 0,
        "N/A": 0,
      };

      reportData.allSegmentsData.forEach((segment) => {
        const yearData =
          chartView === "assetsUnderManagement"
            ? segment.dataAUM.find((data) => data.year === year)
            : segment.dataClientCount.find((data) => data.year === year);

        if (yearData) {
          dataPoint[segment.name as keyof Omit<SegmentChartData, "year">] =
            yearData.value;
        }
      });

      return dataPoint;
    });

    // Apply advisor filtering to real data as well
    if (filters.advisorIds.length > 0) {
      // Create advisor-specific distribution patterns
      const advisorDistributionPatterns: Record<
        string,
        { Platinum: number; Gold: number; Silver: number; "N/A": number }
      > = {
        "Jackson Miller": {
          Platinum: 0.4,
          Gold: 0.35,
          Silver: 0.2,
          "N/A": 0.05,
        }, // First advisor has more Platinum
        "Sarah Johnson": {
          Platinum: 0.3,
          Gold: 0.45,
          Silver: 0.2,
          "N/A": 0.05,
        }, // Second advisor has more Gold
        "Thomas Chen": {
          Platinum: 0.25,
          Gold: 0.35,
          Silver: 0.35,
          "N/A": 0.05,
        }, // Third advisor has more Silver
        "Maria Reynolds": { Platinum: 0.3, Gold: 0.3, Silver: 0.3, "N/A": 0.1 }, // Fourth advisor is balanced with more N/A
      };

      // Use the pattern for this advisor (or a default pattern as fallback)
      const advisorName = filters.advisorIds[0]; // Assuming single advisor selection for now
      const pattern = advisorDistributionPatterns[advisorName] || {
        Platinum: 0.3,
        Gold: 0.3,
        Silver: 0.3,
        "N/A": 0.1,
      };

      // Assume each advisor manages roughly 25% of the total
      const ratio = 0.25;

      baseData = baseData.map((dataPoint) => {
        // Calculate total for this year including N/A
        const totalValue =
          dataPoint.Platinum +
          dataPoint.Gold +
          dataPoint.Silver +
          dataPoint["N/A"];

        // Apply the ratio to get this advisor's portion
        const advisorTotal = totalValue * ratio;

        // Distribute according to this advisor's pattern
        return {
          year: dataPoint.year,
          Platinum: advisorTotal * pattern.Platinum,
          Gold: advisorTotal * pattern.Gold,
          Silver: advisorTotal * pattern.Silver,
          "N/A": advisorTotal * pattern["N/A"],
        };
      });
    }

    return baseData;
  }, [reportData, filters.advisorIds, chartView]);

  const yAxisTickFormatter = (value: number) => {
    if (chartView === "assetsUnderManagement") {
      if (Math.abs(value) >= 1000000000)
        return `$${(value / 1000000000).toFixed(1)}B`;
      if (Math.abs(value) >= 1000000)
        return `$${(value / 1000000).toFixed(1)}M`;
      if (Math.abs(value) >= 1000) return `$${(value / 1000).toFixed(0)}K`;
      return `$${value.toFixed(0)}`;
    }
    return value.toLocaleString();
  };

  // Check if we're in single segment mode (show clear filter button)
  const isFiltered = selectedSegments.length === 1;
  // Reset page when filters change
  useEffect(() => {
    setCurrentPage(1);
  }, [selectedSegments, filterSearchTerm, filters.advisorIds]);

  if (isLoading) return <FilteredReportSkeleton />;
  if (error) return <div className="p-6 text-red-500">Error: {error}</div>;
  if (!reportData)
    return <div className="p-6 text-center">No data available.</div>;

  const getSegmentBadgeClasses = (segmentName: SegmentName) => {
    const config = SEGMENT_COLORS[segmentName];
    return `${config?.badgeBg} ${config?.badgeText} ${config?.badgeBorder}`;
  };

  const formatPeriodValue = (value: number) => {
    if (chartView === "assetsUnderManagement") {
      if (Math.abs(value) >= 1000000000)
        return `$${(value / 1000000000).toFixed(1)}B`;
      if (Math.abs(value) >= 1000000)
        return `$${(value / 1000000).toFixed(1)}M`;
      if (Math.abs(value) >= 1000) return `$${(value / 1000).toFixed(0)}K`;
      return `$${value.toFixed(0)}`;
    }
    return value.toLocaleString();
  };

  const formatGrowthRate = (rate: number | typeof Infinity) => {
    if (rate === Infinity) return "New";
    return `${rate >= 0 ? "+" : ""}${rate.toFixed(1)}%`;
  };

  return (
    <div className="space-y-6 p-4 md:p-6">
      <Card className="border-gray-100 hover:shadow-lg transition-shadow duration-300">
        <CardHeader className="pb-6">
          <CardTitle className="text-2xl font-bold text-gray-900 mb-2">
            {filters.advisorIds.length === 1
              ? `${
                  filterOptions?.advisors.find(
                    (a) => a.id === filters.advisorIds[0]
                  )?.name
                }'s Book Development by Segment`
              : "Book Development by Segment"}
          </CardTitle>
          <p className="text-sm text-muted-foreground">
            Track cumulative client growth and AUM by segment over time
            {filters.advisorIds.length === 1 &&
              ` for ${
                filterOptions?.advisors.find(
                  (a) => a.id === filters.advisorIds[0]
                )?.name
              }`}
          </p>
        </CardHeader>
        <CardContent>
          {/* Chart Container with Toggle in Top Right */}
          <div className="relative">
            {/* Chart View Toggle - Top Right */}
            <div className="absolute top-2 right-4 z-10 flex items-center space-x-2 bg-white/90 backdrop-blur-sm rounded-full px-4 py-2 shadow-md border border-gray-100">
              <Label
                htmlFor="chart-toggle-switch"
                className={`text-xs font-medium transition-colors ${
                  chartView === "clientCount"
                    ? "text-blue-600"
                    : "text-gray-600"
                }`}
              >
                Client Count
              </Label>
              <Switch
                id="chart-toggle-switch"
                checked={chartView === "assetsUnderManagement"}
                onCheckedChange={(checked) =>
                  setChartView(
                    checked ? "assetsUnderManagement" : "clientCount"
                  )
                }
                className="scale-90 data-[state=checked]:bg-blue-600"
              />
              <Label
                htmlFor="chart-toggle-switch"
                className={`text-xs font-medium transition-colors ${
                  chartView === "assetsUnderManagement"
                    ? "text-blue-600"
                    : "text-gray-600"
                }`}
              >
                Assets Under Management
              </Label>
            </div>

            {/* {chartView === "assetsUnderManagement" ? (
                <AumChart showViewFullReport={false} selectedAdvisor={selectedAdvisor} />
              ) : ( */}
            <div className="h-[400px] w-full">
              <ResponsiveContainer width="100%" height="100%">
                <AreaChart
                  data={rechartsFormattedData}
                  margin={{ top: 40, right: 20, left: 10, bottom: 5 }}
                >
                  <CartesianGrid strokeDasharray="3 3" strokeOpacity={0.15} />
                  <XAxis
                    dataKey="year"
                    tick={{ fontSize: 12 }}
                    axisLine={{ strokeOpacity: 0.3 }}
                    tickLine={{ strokeOpacity: 0.3 }}
                  />
                  <YAxis
                    tickFormatter={yAxisTickFormatter}
                    tick={{ fontSize: 12 }}
                    width={80}
                    axisLine={{ strokeOpacity: 0.3 }}
                    tickLine={{ strokeOpacity: 0.3 }}
                    domain={["auto", "auto"]}
                    allowDataOverflow={false}
                  />
                  <Tooltip
                    content={
                      <CustomTooltipContent
                        view={chartView}
                        originalSeriesData={activeChartSeries}
                        chartData={rechartsFormattedData}
                      />
                    }
                    cursor={{
                      stroke: "hsl(var(--muted-foreground))",
                      strokeWidth: 1,
                      strokeDasharray: "3 3",
                    }}
                    animationDuration={150}
                  />
                  {activeChartSeries.map((series) => (
                    <Area
                      key={series.name}
                      type="monotone"
                      dataKey={series.name}
                      stackId="1"
                      stroke={series.color}
                      fill={series.fillColor || series.color}
                      fillOpacity={0.85}
                      strokeWidth={2}
                      activeDot={{ r: 4, fill: series.color, strokeWidth: 0 }}
                      dot={false}
                    />
                  ))}
                </AreaChart>
              </ResponsiveContainer>
            </div>
            {/* )} */}
          </div>

          {/* Segment Legend Below Chart */}
          <div className="mt-6 flex flex-wrap items-center justify-center gap-3">
            {reportData.allSegmentsData.map((segment) => (
              <button
                key={segment.name}
                onClick={() => handleSegmentToggle(segment.name)}
                className={`flex items-center space-x-2 px-3 py-2 rounded-full text-sm font-medium transition-all duration-200 ${
                  selectedSegments.includes(segment.name)
                    ? "opacity-100 bg-blue-50 text-blue-700 shadow-sm scale-105"
                    : "opacity-70 hover:opacity-100 hover:bg-gray-50 hover:scale-105"
                }`}
              >
                <span
                  className="w-3 h-3 rounded-full"
                  style={{ backgroundColor: segment.color }}
                ></span>
                <span className="text-foreground">{segment.name}</span>
              </button>
            ))}
            {isFiltered && (
              <Button
                variant="ghost"
                onClick={handleClearSegmentFilters}
                size="sm"
                className="text-muted-foreground hover:text-foreground ml-2 hover:bg-gray-50 transition-colors"
              >
                Clear filter
              </Button>
            )}
          </div>
        </CardContent>
      </Card>

      <Card className="border-gray-100 hover:shadow-lg transition-shadow duration-300">
        <CardHeader className="pb-6">
          <div className="flex flex-col md:flex-row justify-between items-start md:items-center gap-4">
            <div>
              <CardTitle className="text-xl font-bold text-gray-900 mb-2">
                Clients as of 2025
              </CardTitle>
              <p className="text-sm text-muted-foreground">
                {selectedSegments.length === 4
                  ? "All segments"
                  : `Filtered by ${selectedSegments.join(", ")} segments`}
              </p>
            </div>
            <div className="flex items-center gap-3 w-full md:w-auto">
              <div className="relative flex-grow md:flex-grow-0">
                <Search className="absolute left-3 top-1/2 transform -translate-y-1/2 h-4 w-4 text-gray-400" />
                <Input
                  placeholder="Search households..."
                  className="pl-10 w-full md:w-[280px] border-gray-200 focus:border-blue-500 focus:ring-blue-500"
                  value={filterSearchTerm}
                  onChange={(e) => {
                    setFilterSearchTerm(e.target.value);
                    setCurrentPage(1);
                  }}
                />
              </div>
              <Select
                value={
                  selectedSegments.length === 4
                    ? "All Segments"
                    : selectedSegments[0]
                }
                onValueChange={handleTableSegmentChange}
              >
                <SelectTrigger className="w-full md:w-[180px] border-gray-200 focus:border-blue-500 focus:ring-blue-500">
                  <SelectValue placeholder="Select Segment" />
                </SelectTrigger>
                <SelectContent>
                  <SelectItem value="All Segments">All Segments</SelectItem>
                  {reportData.allSegmentsData.map((s) => (
                    <SelectItem key={s.name} value={s.name}>
                      {s.name}
                    </SelectItem>
                  ))}
                </SelectContent>
              </Select>
              <span className="text-sm font-medium bg-blue-50 text-blue-700 px-4 py-2 rounded-full whitespace-nowrap border border-blue-200">
                {filteredClients.length} clients
              </span>
            </div>
          </div>
        </CardHeader>
        <CardContent>
          <div className="rounded-lg border border-gray-100 overflow-hidden">
            <Table>
              <TableHeader>
                <TableRow className="bg-gray-50/50">
                  <TableHead
                    onClick={() => handleSort("name")}
                    className="cursor-pointer hover:bg-gray-100 transition-colors duration-200 font-semibold"
                  >
                    Client Name{" "}
                    <ArrowUpDown className="inline h-3 w-3 ml-1 opacity-50 group-hover:opacity-100" />
                  </TableHead>
                  <TableHead
                    onClick={() => handleSort("segment")}
                    className="cursor-pointer hover:bg-gray-100 transition-colors duration-200 font-semibold"
                  >
                    Segment{" "}
                    <ArrowUpDown className="inline h-3 w-3 ml-1 opacity-50 group-hover:opacity-100" />
                  </TableHead>
                  <TableHead className="font-semibold">
                    Years with Firm
                  </TableHead>
                  <TableHead
                    onClick={() => handleSort("aum")}
                    className="text-right cursor-pointer hover:bg-gray-100 transition-colors duration-200 font-semibold"
                  >
                    AUM{" "}
                    <ArrowUpDown className="inline h-3 w-3 ml-1 opacity-50 group-hover:opacity-100" />
                  </TableHead>
                  <TableHead className="text-right font-semibold">
                    Actions
                  </TableHead>
                </TableRow>
              </TableHeader>
              <TableBody>
                {paginatedClients.length > 0 ? (
                  paginatedClients.map((client) => (
                    <TableRow
                      key={client?.id}
                      className="hover:bg-blue-50/50 transition-all duration-200 group"
                    >
                      <TableCell className="font-medium text-gray-900 group-hover:text-blue-900">
                        {client?.name || ""}
                      </TableCell>
                      <TableCell>
                        <span
                          className={`px-3 py-1 text-xs font-medium rounded-full border ${getSegmentBadgeClasses(
                            (client?.segment || "N/A") as SegmentName
                          )}`}
                        >
                          {client?.segment || ""}
                        </span>
                      </TableCell>
                      <TableCell>
                        <div className="font-medium text-gray-900">
                          {client?.yearsWithFirmText || ""}
                        </div>
                        <div className="text-xs text-gray-500">
                          {client?.sinceDateText || ""}
                        </div>
                      </TableCell>
                      <TableCell className="text-right font-medium text-gray-900">
                        {client?.aum?.toLocaleString("en-US", {
                          style: "currency",
                          currency: "USD",
                          minimumFractionDigits: 0,
                          maximumFractionDigits: 0,
                        }) || ""}
                      </TableCell>
                      <TableCell className="text-right">
<<<<<<< HEAD
                        <Button
                          size="sm"
                          variant="default"
                          className="bg-blue-600 hover:bg-blue-700 text-white opacity-70 group-hover:opacity-100 transition-all duration-200"
                        >
                          View Contact
                        </Button>
=======
                        <ViewContactButton 
                          clientId={client.id} 
                          wealthboxClientId={client.wealthboxClientId}
                          orionClientId={client.orionClientId}
                        />
>>>>>>> 0971f3c8
                      </TableCell>
                    </TableRow>
                  ))
                ) : (
                  <TableRow>
                    <TableCell
                      colSpan={5}
                      className="h-24 text-center text-gray-500"
                    >
                      No clients match the current filters.
                    </TableCell>
                  </TableRow>
                )}
              </TableBody>
            </Table>
          </div>
          {totalPages > 1 && (
            <div className="flex items-center justify-end space-x-2 py-4">
              <Button
                variant="outline"
                size="sm"
                onClick={() => setCurrentPage((prev) => Math.max(1, prev - 1))}
                disabled={currentPage === 1}
                className="border-gray-200 hover:bg-gray-50"
              >
                Previous
              </Button>
              <span className="text-sm text-muted-foreground">
                Page {currentPage} of {totalPages}
              </span>
              <Button
                variant="outline"
                size="sm"
                onClick={() =>
                  setCurrentPage((prev) => Math.min(totalPages, prev + 1))
                }
                disabled={currentPage === totalPages}
                className="border-gray-200 hover:bg-gray-50"
              >
                Next
              </Button>
            </div>
          )}
        </CardContent>
      </Card>
    </div>
  );
}<|MERGE_RESOLUTION|>--- conflicted
+++ resolved
@@ -1076,21 +1076,11 @@
                         }) || ""}
                       </TableCell>
                       <TableCell className="text-right">
-<<<<<<< HEAD
-                        <Button
-                          size="sm"
-                          variant="default"
-                          className="bg-blue-600 hover:bg-blue-700 text-white opacity-70 group-hover:opacity-100 transition-all duration-200"
-                        >
-                          View Contact
-                        </Button>
-=======
                         <ViewContactButton 
                           clientId={client.id} 
                           wealthboxClientId={client.wealthboxClientId}
                           orionClientId={client.orionClientId}
                         />
->>>>>>> 0971f3c8
                       </TableCell>
                     </TableRow>
                   ))
