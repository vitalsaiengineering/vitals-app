import React, { useState, useEffect, useMemo } from "react";
import { Card, CardContent, CardHeader, CardTitle } from "@/components/ui/card";
import { Button } from "@/components/ui/button";
import { Input } from "@/components/ui/input";
import {
  Table,
  TableBody,
  TableCell,
  TableHead,
  TableHeader,
  TableRow,
} from "@/components/ui/table";
<<<<<<< HEAD
=======
import { Users, DollarSign, Search, Building, ChevronUp, ChevronDown, ExternalLink } from "lucide-react";
>>>>>>> 0971f3c8
import {
  Users,
  DollarSign,
  Search,
  Building,
  ChevronUp,
  ChevronDown,
} from "lucide-react";
import { ComposableMap, Geographies, Geography } from "react-simple-maps";
import { StandardClient } from "@/types/client";
import { getClients } from "@/lib/clientData";
import { useReportFilters } from "@/contexts/ReportFiltersContext";
import { filtersToApiParams } from "@/utils/filter-utils";
import {
  formatAUM,
  getPrettyClientName,
  getSegmentName,
} from "@/utils/client-analytics";
import { ReportSkeleton } from "@/components/ui/skeleton";
<<<<<<< HEAD

import { getAdvisorReportTitle, getAdvisorName } from "@/lib/utils";
=======
import { useMockData } from "@/contexts/MockDataContext";
import { ViewContactButton } from "@/components/ui/view-contact-button";
import { getAdvisorReportTitle, getAdvisorName } from '@/lib/utils';
>>>>>>> 0971f3c8

const GEO_URL = "https://cdn.jsdelivr.net/npm/us-atlas@3/states-10m.json";

type MapViewType = "clientDensity" | "totalAssets";

type SortConfig = {
<<<<<<< HEAD
  key: string | null;
  direction: "asc" | "desc";
=======
  key: keyof ClientInStateDetail;
  direction: 'asc' | 'desc';
>>>>>>> 0971f3c8
};

interface ClientInStateDetail {
  id: string;
  name: string;
  segment: string;
  aum: number;
  wealthboxClientId?: string;
  orionClientId?: string;
}

interface StateMetric {
  stateCode: string;
  stateName: string;
  clientCount: number;
  totalAum: number;
}

interface TopStateSummary {
  stateName: string;
  value: number | string;
  metricLabel: "clients" | "AUM";
}

interface ClientDistributionReportData {
  topStateByClients: TopStateSummary;
  topStateByAUM: TopStateSummary;
  stateMetrics: StateMetric[];
  clientDetailsByState: { [stateCode: string]: ClientInStateDetail[] };
}

// Data transformation functions
const transformToClientInStateDetail = (
  client: StandardClient
): ClientInStateDetail => ({
  id: client.id,
  name: getPrettyClientName(client),
  segment: getSegmentName(client.segment),
  aum: client.aum || 0,
<<<<<<< HEAD
=======
  wealthboxClientId: client.wealthboxClientId,
  orionClientId: client.orionClientId
>>>>>>> 0971f3c8
});

const generateDistributionReportFromClients = (
  clients: StandardClient[]
): ClientDistributionReportData => {
  // Group clients by state
  const clientsByState = clients.reduce((acc, client) => {
    const stateCode = client.stateCode || "N/A";
    const stateName = client.state || stateCode;

    if (!acc[stateCode]) {
      acc[stateCode] = {
        stateName,
        clients: [],
      };
    }
    acc[stateCode].clients.push(transformToClientInStateDetail(client));
    return acc;
  }, {} as { [key: string]: { stateName: string; clients: ClientInStateDetail[] } });

  // Calculate state metrics
  const stateMetrics: StateMetric[] = Object.entries(clientsByState).map(
    ([stateCode, stateData]) => {
      const totalAum = stateData.clients.reduce((sum, client) => {
        // Debug: Log each AUM addition
        const clientAum = Number(client.aum) || 0;
        return sum + clientAum;
      }, 0);

      return {
        stateCode,
        stateName: stateData.stateName,
        clientCount: stateData.clients.length,
        totalAum,
      };
    }
  );

  // Find top states
  const topStateByClients =
    stateMetrics.length > 0
      ? stateMetrics.reduce(
          (max, state) => (state.clientCount > max.clientCount ? state : max),
          stateMetrics[0]
        )
      : { stateName: "N/A", clientCount: 0, totalAum: 0, stateCode: "" };

  const topStateByAUM =
    stateMetrics.length > 0
      ? stateMetrics.reduce(
          (max, state) => (state.totalAum > max.totalAum ? state : max),
          stateMetrics[0]
        )
      : { stateName: "N/A", clientCount: 0, totalAum: 0, stateCode: "" };

  // Create client details by state
  const clientDetailsByState = Object.entries(clientsByState).reduce(
    (acc, [stateCode, stateData]) => {
      acc[stateCode] = stateData.clients;
      return acc;
    },
    {} as { [stateCode: string]: ClientInStateDetail[] }
  );

  return {
    topStateByClients: {
      stateName: topStateByClients.stateName,
      value: topStateByClients.clientCount,
      metricLabel: "clients" as const,
    },
    topStateByAUM: {
      stateName: topStateByAUM.stateName,
      value: topStateByAUM.totalAum,
      metricLabel: "AUM" as const,
    },
    stateMetrics,
    clientDetailsByState,
  };
};

const getSegmentClass = (segment: string) => {
  const s = segment.toLowerCase();
  if (s.includes("ultra high net worth"))
    return "bg-purple-50 text-purple-800 border-purple-200";
  if (s.includes("high net worth"))
    return "bg-blue-50 text-blue-800 border-blue-200";
  if (s.includes("mass affluent"))
    return "bg-green-50 text-green-800 border-green-200";
  if (s.includes("platinum")) return "bg-blue-50 text-blue-800 border-blue-200";
  if (s.includes("gold"))
    return "bg-yellow-50 text-yellow-800 border-yellow-200";
  if (s.includes("silver")) return "bg-gray-50 text-gray-800 border-gray-200";
  return "bg-gray-50 text-gray-800 border-gray-200";
};

const getMapFillColor = (
  value: number,
  viewType: MapViewType,
  themeColors: any
): string => {
  const colors = {
    darkest: "hsl(220, 88.60%, 36.00%)",
    dark: "hsl(220, 83.90%, 48.70%)",
    medium: "hsl(220, 72.90%, 55.80%)",
    light: "hsl(220, 75.70%, 59.90%)",
    lightest: "hsl(220, 70.00%, 69.70%)",
    default: "hsl(220, 10.00%, 88.00%)",
  };
  if (viewType === "clientDensity") {
    if (value > 10) return colors.darkest;
    if (value > 7) return colors.dark;
    if (value > 4) return colors.medium;
    if (value >= 1) return colors.light;
    if (value === 0) return colors.lightest;
  } else {
    if (value > 20000000) return colors.darkest;
    if (value > 10000000) return colors.dark;
    if (value > 5000000) return colors.medium;
    if (value > 1000000) return colors.light;
    if (value >= 0) return colors.lightest;
  }
  return colors.default;
};

const ClientDistributionByStateReport = () => {
  const { filters, filterOptions } = useReportFilters();
  const [reportData, setReportData] =
    useState<ClientDistributionReportData | null>(null);
  const [isLoading, setIsLoading] = useState<boolean>(true);
  const [error, setError] = useState<string | null>(null);
  const [selectedStateMetric, setSelectedStateMetric] =
    useState<StateMetric | null>(null);
  const [mapViewType, setMapViewType] = useState<MapViewType>("clientDensity");
  const [searchTerm, setSearchTerm] = useState("");
  const [hoveredStateName, setHoveredStateName] = useState<string | null>(null);
  const [mousePosition, setMousePosition] = useState<{
    x: number;
    y: number;
  } | null>(null);
  const [sortConfig, setSortConfig] = useState<SortConfig>({
    key: "aum",
    direction: "desc",
  });

  useEffect(() => {
    const fetchData = async () => {
      setIsLoading(true);
      setError(null);
      try {
        // Use centralized getClients function
        const apiParams = filtersToApiParams(filters);
        const clients = await getClients(apiParams);
        const transformedData = generateDistributionReportFromClients(clients);
        setReportData(transformedData);
      } catch (err) {
        setError(
          err instanceof Error ? err.message : "Failed to fetch report data"
        );
        console.error(err);
      } finally {
        setIsLoading(false);
      }
    };
    fetchData();
  }, [filters]);

  const allClientsFromReport = useMemo(() => {
    if (!reportData) return [];
    return Object.values(reportData.clientDetailsByState).flat();
  }, [reportData]);

  const clientsToDisplayPreSearch = useMemo(() => {
    if (!reportData) return [];
    if (selectedStateMetric) {
      return (
        reportData.clientDetailsByState[selectedStateMetric.stateCode] || []
      );
    }
    return allClientsFromReport;
  }, [reportData, selectedStateMetric, allClientsFromReport]);

  const clientsInSelectedState = useMemo(() => {
    if (clientsToDisplayPreSearch.length === 0) return [];

    let filteredClients = clientsToDisplayPreSearch;

    // Apply search filter
    if (searchTerm) {
      filteredClients = clientsToDisplayPreSearch.filter(
        (client) =>
          client.name.toLowerCase().includes(searchTerm.toLowerCase()) ||
          client.segment.toLowerCase().includes(searchTerm.toLowerCase()) ||
          client.aum.toString().includes(searchTerm)
      );
    }

    // Apply sorting
    if (sortConfig.key) {
      filteredClients = [...filteredClients].sort((a, b) => {
<<<<<<< HEAD
        const aValue = a[sortConfig.key as keyof typeof a];
        const bValue = b[sortConfig.key as keyof typeof b];

        if (sortConfig.key === "aum") {
          return sortConfig.direction === "asc"
            ? (aValue as number) - (bValue as number)
            : (bValue as number) - (aValue as number);
        } else {
          const aString = String(aValue).toLowerCase();
          const bString = String(bValue).toLowerCase();
          if (sortConfig.direction === "asc") {
            return aString < bString ? -1 : aString > bString ? 1 : 0;
          } else {
            return bString < aString ? -1 : bString > aString ? 1 : 0;
          }
=======
        const key = sortConfig.key as keyof ClientInStateDetail;
        const direction = sortConfig.direction === 'asc' ? 1 : -1;
        
        // Handle numeric fields
        if (key === 'aum') {
          return (a[key] - b[key]) * direction;
>>>>>>> 0971f3c8
        }
        
        // Handle string fields
        const valueA = String(a[key] || '').toLowerCase();
        const valueB = String(b[key] || '').toLowerCase();
        return valueA.localeCompare(valueB) * direction;
      });
    }

    return filteredClients;
  }, [clientsToDisplayPreSearch, searchTerm, sortConfig]);

  const handleStateSelectFromMap = (geoName: string, geoId: string) => {
    const stateData = reportData?.stateMetrics.find(
      (s) => s.stateName.toUpperCase() === geoName
    );

    if (stateData) {
      setSelectedStateMetric(stateData);
    } else {
      setSelectedStateMetric({
        stateName: geoName,
        stateCode: geoId,
        clientCount: 0,
        totalAum: 0,
      });
    }
    setSearchTerm("");
  };

<<<<<<< HEAD
  const handleSort = (key: string) => {
    setSortConfig((prevConfig) => ({
=======
  const handleSort = (key: keyof ClientInStateDetail) => {
    setSortConfig(prevConfig => ({
>>>>>>> 0971f3c8
      key,
      direction:
        prevConfig.key === key && prevConfig.direction === "desc"
          ? "asc"
          : "desc",
    }));
  };

  // Get sort indicator for column header
  const getSortDirectionIcon = (columnName: keyof ClientInStateDetail) => {
    if (sortConfig.key !== columnName) {
      return null;
    }
    
    return sortConfig.direction === 'asc' 
      ? <ChevronUp className="h-4 w-4 inline ml-1" /> 
      : <ChevronDown className="h-4 w-4 inline ml-1" />;
  };

  const getHoveredStateData = () => {
    if (!hoveredStateName || !reportData) return null;

    const stateData = reportData.stateMetrics.find(
      (s) => s.stateName.toUpperCase() === hoveredStateName.toUpperCase()
    );

    return {
      stateName: hoveredStateName,
      clientCount: stateData?.clientCount || 0,
      totalAum: stateData?.totalAum || 0,
    };
  };

  const advisorName = getAdvisorName(
    filters.advisorIds[0],
    filterOptions || undefined
  );
  const tableTitle = selectedStateMetric
    ? `${selectedStateMetric.stateName} Clients${
        advisorName ? ` - ${advisorName}` : ""
      }`
    : advisorName
    ? `${advisorName}'s Clients`
    : "All Clients";

  const summaryClientCount = selectedStateMetric
    ? selectedStateMetric.clientCount
    : allClientsFromReport.length;

  const summaryTotalAum = selectedStateMetric
    ? selectedStateMetric.totalAum
    : allClientsFromReport.reduce((sum, client) => sum + client.aum, 0);

  let emptyTableMessage = "No data to display.";
  if (clientsInSelectedState.length === 0) {
    if (selectedStateMetric) {
      if (searchTerm) {
        emptyTableMessage = `No clients match your search in ${selectedStateMetric.stateName}.`;
      } else {
        emptyTableMessage = `No client data available for ${selectedStateMetric.stateName}.`;
      }
    } else {
      emptyTableMessage = searchTerm
        ? "No clients match your search."
        : reportData && allClientsFromReport.length === 0
        ? "No clients found in the report."
        : "No clients match your search criteria.";
    }
  }

  if (isLoading) {
    return <ReportSkeleton />;
  }

  if (error || !reportData) {
    return (
      <div className="p-6 text-center text-red-500">
        Error: {error || "Could not load data."}
      </div>
    );
  }

  return (
    <div className="space-y-6 p-4 md:p-6">
      {/* Top Summary Cards - enhanced design */}
      <div className="grid gap-4 md:grid-cols-2">
        <Card className="border-gray-100 hover:shadow-lg transition-all duration-300 group">
          <CardHeader className="flex flex-row items-center justify-between space-y-0 pb-3">
            <CardTitle className="text-sm font-medium text-gray-600">
              Top State by Clients
            </CardTitle>
            <div className="p-2 bg-blue-50 rounded-lg group-hover:bg-blue-100 transition-colors">
              <Users className="h-5 w-5 text-blue-600" />
            </div>
          </CardHeader>
          <CardContent>
            <div className="text-2xl font-bold text-blue-600 mb-2">
              {reportData.topStateByClients.stateName}
            </div>
            <p className="text-sm text-gray-600 font-medium">
              {reportData.topStateByClients.value} clients
            </p>
          </CardContent>
        </Card>
        <Card className="border-gray-100 hover:shadow-lg transition-all duration-300 group">
          <CardHeader className="flex flex-row items-center justify-between space-y-0 pb-3">
            <CardTitle className="text-sm font-medium text-gray-600">
              Top State by AUM
            </CardTitle>
            <div className="p-2 bg-green-50 rounded-lg group-hover:bg-green-100 transition-colors">
              <Building className="h-5 w-5 text-green-600" />
            </div>
          </CardHeader>
          <CardContent>
            <div className="text-2xl font-bold text-blue-600 mb-2">
              {reportData.topStateByAUM.stateName}
            </div>
            <p className="text-sm text-gray-600 font-medium">
              {formatAUM(reportData.topStateByAUM.value)}
            </p>
          </CardContent>
        </Card>
      </div>

      <div className="grid grid-cols-1 xl:grid-cols-2 gap-6">
        {/* Map Card - enhanced design */}
        <Card className="flex flex-col h-[calc(100vh-300px)] border-gray-100 hover:shadow-lg transition-shadow duration-300">
          <CardHeader className="flex-shrink-0 pb-6">
            <div className="flex flex-col sm:flex-row justify-between items-start sm:items-center gap-4">
              <CardTitle className="text-xl font-bold text-gray-900">
                {getAdvisorReportTitle(
                  "Client Distribution Map",
                  filters,
                  filterOptions || undefined
                )}
              </CardTitle>
              <div className="flex rounded-lg border border-gray-200 bg-white shadow-sm overflow-hidden">
                <Button
                  variant={
                    mapViewType === "clientDensity" ? "default" : "ghost"
                  }
                  size="sm"
                  className={`rounded-none border-0 px-4 py-2 font-medium transition-all duration-200 ${
                    mapViewType === "clientDensity"
                      ? "bg-blue-600 text-white hover:bg-blue-700 shadow-sm"
                      : "bg-white text-gray-700 hover:bg-gray-50"
                  }`}
                  onClick={() => setMapViewType("clientDensity")}
                >
                  <Users className="mr-2 h-4 w-4" /> Client Density
                </Button>
                <div className="w-px bg-gray-200" />
                <Button
                  variant={mapViewType === "totalAssets" ? "default" : "ghost"}
                  size="sm"
                  className={`rounded-none border-0 px-4 py-2 font-medium transition-all duration-200 ${
                    mapViewType === "totalAssets"
                      ? "bg-blue-600 text-white hover:bg-blue-700 shadow-sm"
                      : "bg-white text-gray-700 hover:bg-gray-50"
                  }`}
                  onClick={() => setMapViewType("totalAssets")}
                >
                  <DollarSign className="mr-2 h-4 w-4" /> Total Assets
                </Button>
              </div>
            </div>
          </CardHeader>
          <CardContent className="flex-1 flex items-center justify-center p-4">
            <ComposableMap projection="geoAlbersUsa" className="w-full h-full">
              <Geographies geography={GEO_URL}>
                {({ geographies }) =>
                  geographies.map((geo) => {
                    const geoDisplayName = geo.properties.name; // Original case for potential display needs
                    const geoMatchName = geoDisplayName.toUpperCase(); // For matching
                    const geoId = geo.id; // FIPS code

                    const currentStateData = reportData.stateMetrics.find(
                      (s) => s.stateName.toUpperCase() === geoMatchName
                    );

                    let fillValue: number | undefined;
                    if (currentStateData) {
                      fillValue =
                        mapViewType === "clientDensity"
                          ? currentStateData.clientCount
                          : currentStateData.totalAum;
                    }

                    const fillColor = getMapFillColor(
                      fillValue ?? -1,
                      mapViewType,
                      {}
                    );

                    const isSelected =
                      selectedStateMetric?.stateName.toUpperCase() ===
                      geoMatchName;
                    const isHovered =
                      hoveredStateName?.toUpperCase() === geoMatchName;

                    return (
                      <Geography
                        key={geo.rsmKey}
                        geography={geo}
                        onClick={() =>
                          handleStateSelectFromMap(geoMatchName, geoId)
                        }
                        onMouseEnter={(event) => {
                          setHoveredStateName(geoMatchName);
                          setMousePosition({
                            x: event.clientX,
                            y: event.clientY,
                          });
                        }}
                        onMouseMove={(event) => {
                          setMousePosition({
                            x: event.clientX,
                            y: event.clientY,
                          });
                        }}
                        onMouseLeave={() => {
                          setHoveredStateName(null);
                          setMousePosition(null);
                        }}
                        style={{
                          default: {
                            fill: fillColor,
                            stroke: isSelected
                              ? "hsl(210, 100%, 30%)"
                              : "hsl(210, 10%, 70%)",
                            strokeWidth: isSelected ? 1.5 : 0.75,
                            outline: "none",
                            transition:
                              "fill 0.2s ease-in-out, stroke 0.2s ease-in-out",
                          },
                          hover: {
                            fill: fillColor,
                            stroke: "hsl(210, 100%, 40%)",
                            strokeWidth: 1.5,
                            outline: "none",
                            cursor: "pointer",
                            filter: "brightness(1.1)",
                          },
                          pressed: {
                            fill: fillColor,
                            stroke: "hsl(210, 100%, 20%)",
                            strokeWidth: 1.75,
                            outline: "none",
                            filter: "brightness(0.9)",
                          },
                        }}
                      />
                    );
                  })
                }
              </Geographies>
            </ComposableMap>

            {/* State Hover Tooltip - enhanced design */}
            {hoveredStateName &&
              mousePosition &&
              (() => {
                const stateData = getHoveredStateData();
                return stateData ? (
                  <div
                    className="fixed z-50 pointer-events-none bg-white border border-gray-100 rounded-lg shadow-xl p-4 max-w-xs"
                    style={{
                      left: mousePosition.x + 10,
                      top: mousePosition.y - 10,
                      transform:
                        mousePosition.x > window.innerWidth - 200
                          ? "translateX(-100%)"
                          : undefined,
                    }}
                  >
                    <div className="font-bold text-gray-900 mb-2">
                      {stateData.stateName}
                    </div>
                    <div className="space-y-2 text-sm text-gray-600">
                      <div className="flex items-center gap-2">
                        <div className="p-1 bg-blue-50 rounded">
                          <Users className="h-3 w-3 text-blue-600" />
                        </div>
                        <span className="font-medium">
                          {stateData.clientCount} clients
                        </span>
                      </div>
                      <div className="flex items-center gap-2">
                        <div className="p-1 bg-green-50 rounded">
                          <DollarSign className="h-3 w-3 text-green-600" />
                        </div>
                        <span className="font-medium">
                          {formatAUM(stateData.totalAum)}
                        </span>
                      </div>
                    </div>
                  </div>
                ) : null;
              })()}
          </CardContent>
        </Card>

        {/* Client List Table Card - enhanced design */}
        <Card className="flex flex-col h-[calc(100vh-300px)] border-gray-100 hover:shadow-lg transition-shadow duration-300">
          <CardHeader className="flex-shrink-0 pb-6">
            <div className="flex flex-col sm:flex-row justify-between items-start sm:items-center gap-4">
              <div>
                <CardTitle className="text-xl font-bold text-gray-900">
                  {tableTitle}
                </CardTitle>
                <div className="flex items-center space-x-4 text-sm text-gray-600 mt-2">
                  <span className="bg-blue-50 text-blue-700 px-2 py-1 rounded-full text-xs border border-blue-200">
                    <Users className="inline h-3 w-3 mr-1" />{" "}
                    {summaryClientCount} Clients
                  </span>
                  <span className="bg-green-50 text-green-700 px-2 py-1 rounded-full text-xs border border-green-200">
                    <DollarSign className="inline h-3 w-3 mr-1" />{" "}
                    {formatAUM(summaryTotalAum)}
                  </span>
                </div>
              </div>
            </div>
<<<<<<< HEAD
            <div className="relative mt-4">
              <Search className="absolute left-3 top-1/2 transform -translate-y-1/2 h-4 w-4 text-gray-400" />
              <Input
                type="search"
                placeholder="Search by name, segment, or AUM..."
                className="pl-10 w-full sm:w-[300px] border-gray-200 focus:border-blue-500 focus:ring-blue-500"
                value={searchTerm}
                onChange={(e) => setSearchTerm(e.target.value)}
              />
            </div>
          </CardHeader>
          <CardContent className="flex-1 overflow-hidden p-0">
            <div className="h-full overflow-auto">
              <div className="rounded-lg border border-gray-100 m-6 overflow-hidden">
                <Table>
                  <TableHeader className="sticky top-0 bg-gray-50/50 z-10">
                    <TableRow>
                      <TableHead className="font-semibold text-gray-900">
                        Client Name
                      </TableHead>
                      <TableHead className="font-semibold text-gray-900">
                        Segment
                      </TableHead>
                      <TableHead
                        className="text-right cursor-pointer hover:bg-gray-100 select-none font-semibold text-gray-900 transition-colors duration-200"
                        onClick={() => handleSort("aum")}
                      >
                        <div className="flex items-center justify-end gap-1">
                          AUM
                          {sortConfig.key === "aum" &&
                            (sortConfig.direction === "desc" ? (
                              <ChevronDown className="h-4 w-4 text-blue-600" />
                            ) : (
                              <ChevronUp className="h-4 w-4 text-blue-600" />
                            ))}
                        </div>
                      </TableHead>
                      <TableHead className="text-right font-semibold text-gray-900">
                        Actions
                      </TableHead>
=======
          </div>
          <div className="relative mt-4">
            <Search className="absolute left-2.5 top-2.5 h-4 w-4 text-muted-foreground" />
            <Input
              type="search"
              placeholder="Search by name, segment, or AUM..."
              className="pl-8 w-full sm:w-[300px]"
              value={searchTerm}
              onChange={(e) => setSearchTerm(e.target.value)}
            />
          </div>
        </CardHeader>
        <CardContent className="flex-1 overflow-hidden p-0">
          <div className="h-full overflow-auto">
            <div className="rounded-md border m-6">
              <Table>
                <TableHeader className="sticky top-0 bg-background z-10">
                  <TableRow>
                    <TableHead 
                      className="cursor-pointer hover:bg-muted/50 select-none"
                      onClick={() => handleSort('name')}
                    >
                      <div className="flex items-center gap-1">
                        Client Name
                        {getSortDirectionIcon('name')}
                      </div>
                    </TableHead>
                    <TableHead 
                      className="cursor-pointer hover:bg-muted/50 select-none"
                      onClick={() => handleSort('segment')}
                    >
                      <div className="flex items-center gap-1">
                        Segment
                        {getSortDirectionIcon('segment')}
                      </div>
                    </TableHead>
                    <TableHead 
                      className="text-right cursor-pointer hover:bg-muted/50 select-none"
                      onClick={() => handleSort('aum')}
                    >
                      <div className="flex items-center justify-end gap-1">
                        AUM
                        {getSortDirectionIcon('aum')}
                      </div>
                    </TableHead>
                    <TableHead className="text-right">Actions</TableHead>
                  </TableRow>
                </TableHeader>
                <TableBody>
                {clientsInSelectedState.length > 0 ? (
                  clientsInSelectedState.map((client) => (
                    <TableRow key={client.id}>
                      <TableCell className="font-medium">
                        {client.name}
                      </TableCell>
                      <TableCell>
                        <span
                          className={`px-2 py-0.5 text-xs rounded-full border whitespace-nowrap ${getSegmentClass(
                            client.segment
                          )}`}
                        >
                          {client.segment}
                        </span>
                      </TableCell>
                      <TableCell className="text-right">
                        {formatAUM(client.aum)}
                      </TableCell>
                      <TableCell className="text-right">
                        <ViewContactButton 
                          clientId={client.id} 
                          wealthboxClientId={client.wealthboxClientId}
                          orionClientId={client.orionClientId}
                        />
                      </TableCell>
>>>>>>> 0971f3c8
                    </TableRow>
                  </TableHeader>
                  <TableBody>
                    {clientsInSelectedState.length > 0 ? (
                      clientsInSelectedState.map((client) => (
                        <TableRow
                          key={client.id}
                          className="hover:bg-blue-50/50 transition-all duration-200 group"
                        >
                          <TableCell className="font-medium text-gray-900 group-hover:text-blue-900">
                            {client.name}
                          </TableCell>
                          <TableCell>
                            <span
                              className={`px-3 py-1 text-xs font-medium rounded-full border whitespace-nowrap ${getSegmentClass(
                                client.segment
                              )}`}
                            >
                              {client.segment}
                            </span>
                          </TableCell>
                          <TableCell className="text-right font-medium text-gray-900">
                            {formatAUM(client.aum)}
                          </TableCell>
                          <TableCell className="text-right">
                            <Button
                              variant="default"
                              size="sm"
                              className="bg-blue-600 hover:bg-blue-700 text-white opacity-70 group-hover:opacity-100 transition-all duration-200"
                            >
                              View Client
                            </Button>
                          </TableCell>
                        </TableRow>
                      ))
                    ) : (
                      <TableRow>
                        <TableCell
                          colSpan={4}
                          className="text-center h-24 text-gray-500"
                        >
                          {emptyTableMessage}
                        </TableCell>
                      </TableRow>
                    )}
                  </TableBody>
                </Table>
              </div>
            </div>
          </CardContent>
        </Card>
      </div>
    </div>
  );
};

export default ClientDistributionByStateReport;<|MERGE_RESOLUTION|>--- conflicted
+++ resolved
@@ -10,10 +10,7 @@
   TableHeader,
   TableRow,
 } from "@/components/ui/table";
-<<<<<<< HEAD
-=======
 import { Users, DollarSign, Search, Building, ChevronUp, ChevronDown, ExternalLink } from "lucide-react";
->>>>>>> 0971f3c8
 import {
   Users,
   DollarSign,
@@ -33,27 +30,17 @@
   getSegmentName,
 } from "@/utils/client-analytics";
 import { ReportSkeleton } from "@/components/ui/skeleton";
-<<<<<<< HEAD
-
-import { getAdvisorReportTitle, getAdvisorName } from "@/lib/utils";
-=======
 import { useMockData } from "@/contexts/MockDataContext";
 import { ViewContactButton } from "@/components/ui/view-contact-button";
-import { getAdvisorReportTitle, getAdvisorName } from '@/lib/utils';
->>>>>>> 0971f3c8
+import { getAdvisorReportTitle, getAdvisorName } from "@/lib/utils";
 
 const GEO_URL = "https://cdn.jsdelivr.net/npm/us-atlas@3/states-10m.json";
 
 type MapViewType = "clientDensity" | "totalAssets";
 
 type SortConfig = {
-<<<<<<< HEAD
-  key: string | null;
-  direction: "asc" | "desc";
-=======
   key: keyof ClientInStateDetail;
   direction: 'asc' | 'desc';
->>>>>>> 0971f3c8
 };
 
 interface ClientInStateDetail {
@@ -93,11 +80,8 @@
   name: getPrettyClientName(client),
   segment: getSegmentName(client.segment),
   aum: client.aum || 0,
-<<<<<<< HEAD
-=======
   wealthboxClientId: client.wealthboxClientId,
-  orionClientId: client.orionClientId
->>>>>>> 0971f3c8
+  orionClientId: client.orionClientId,
 });
 
 const generateDistributionReportFromClients = (
@@ -297,30 +281,12 @@
     // Apply sorting
     if (sortConfig.key) {
       filteredClients = [...filteredClients].sort((a, b) => {
-<<<<<<< HEAD
-        const aValue = a[sortConfig.key as keyof typeof a];
-        const bValue = b[sortConfig.key as keyof typeof b];
-
-        if (sortConfig.key === "aum") {
-          return sortConfig.direction === "asc"
-            ? (aValue as number) - (bValue as number)
-            : (bValue as number) - (aValue as number);
-        } else {
-          const aString = String(aValue).toLowerCase();
-          const bString = String(bValue).toLowerCase();
-          if (sortConfig.direction === "asc") {
-            return aString < bString ? -1 : aString > bString ? 1 : 0;
-          } else {
-            return bString < aString ? -1 : bString > aString ? 1 : 0;
-          }
-=======
         const key = sortConfig.key as keyof ClientInStateDetail;
         const direction = sortConfig.direction === 'asc' ? 1 : -1;
         
         // Handle numeric fields
         if (key === 'aum') {
           return (a[key] - b[key]) * direction;
->>>>>>> 0971f3c8
         }
         
         // Handle string fields
@@ -351,13 +317,8 @@
     setSearchTerm("");
   };
 
-<<<<<<< HEAD
-  const handleSort = (key: string) => {
+  const handleSort = (key: keyof ClientInStateDetail) => {
     setSortConfig((prevConfig) => ({
-=======
-  const handleSort = (key: keyof ClientInStateDetail) => {
-    setSortConfig(prevConfig => ({
->>>>>>> 0971f3c8
       key,
       direction:
         prevConfig.key === key && prevConfig.direction === "desc"
@@ -660,68 +621,21 @@
           </CardContent>
         </Card>
 
-        {/* Client List Table Card - enhanced design */}
-        <Card className="flex flex-col h-[calc(100vh-300px)] border-gray-100 hover:shadow-lg transition-shadow duration-300">
-          <CardHeader className="flex-shrink-0 pb-6">
-            <div className="flex flex-col sm:flex-row justify-between items-start sm:items-center gap-4">
-              <div>
-                <CardTitle className="text-xl font-bold text-gray-900">
-                  {tableTitle}
-                </CardTitle>
-                <div className="flex items-center space-x-4 text-sm text-gray-600 mt-2">
-                  <span className="bg-blue-50 text-blue-700 px-2 py-1 rounded-full text-xs border border-blue-200">
-                    <Users className="inline h-3 w-3 mr-1" />{" "}
-                    {summaryClientCount} Clients
-                  </span>
-                  <span className="bg-green-50 text-green-700 px-2 py-1 rounded-full text-xs border border-green-200">
-                    <DollarSign className="inline h-3 w-3 mr-1" />{" "}
-                    {formatAUM(summaryTotalAum)}
-                  </span>
-                </div>
-              </div>
+        {/* Client List Table Card - Always rendered, content changes */}
+        <Card className="flex flex-col h-[calc(100vh-300px)]">
+        <CardHeader className="flex-shrink-0">
+          <div className="flex flex-col sm:flex-row justify-between items-start sm:items-center gap-2">
+            <CardTitle>{tableTitle}</CardTitle>
+            <div className="flex items-center space-x-4 text-sm text-muted-foreground">
+              <span>
+                <Users className="inline h-4 w-4 mr-1" /> {summaryClientCount}{" "}
+                Clients
+              </span>
+              <span>
+                <DollarSign className="inline h-4 w-4 mr-1" />{" "}
+                {formatAUM(summaryTotalAum)}
+              </span>
             </div>
-<<<<<<< HEAD
-            <div className="relative mt-4">
-              <Search className="absolute left-3 top-1/2 transform -translate-y-1/2 h-4 w-4 text-gray-400" />
-              <Input
-                type="search"
-                placeholder="Search by name, segment, or AUM..."
-                className="pl-10 w-full sm:w-[300px] border-gray-200 focus:border-blue-500 focus:ring-blue-500"
-                value={searchTerm}
-                onChange={(e) => setSearchTerm(e.target.value)}
-              />
-            </div>
-          </CardHeader>
-          <CardContent className="flex-1 overflow-hidden p-0">
-            <div className="h-full overflow-auto">
-              <div className="rounded-lg border border-gray-100 m-6 overflow-hidden">
-                <Table>
-                  <TableHeader className="sticky top-0 bg-gray-50/50 z-10">
-                    <TableRow>
-                      <TableHead className="font-semibold text-gray-900">
-                        Client Name
-                      </TableHead>
-                      <TableHead className="font-semibold text-gray-900">
-                        Segment
-                      </TableHead>
-                      <TableHead
-                        className="text-right cursor-pointer hover:bg-gray-100 select-none font-semibold text-gray-900 transition-colors duration-200"
-                        onClick={() => handleSort("aum")}
-                      >
-                        <div className="flex items-center justify-end gap-1">
-                          AUM
-                          {sortConfig.key === "aum" &&
-                            (sortConfig.direction === "desc" ? (
-                              <ChevronDown className="h-4 w-4 text-blue-600" />
-                            ) : (
-                              <ChevronUp className="h-4 w-4 text-blue-600" />
-                            ))}
-                        </div>
-                      </TableHead>
-                      <TableHead className="text-right font-semibold text-gray-900">
-                        Actions
-                      </TableHead>
-=======
           </div>
           <div className="relative mt-4">
             <Search className="absolute left-2.5 top-2.5 h-4 w-4 text-muted-foreground" />
@@ -796,58 +710,21 @@
                           orionClientId={client.orionClientId}
                         />
                       </TableCell>
->>>>>>> 0971f3c8
                     </TableRow>
-                  </TableHeader>
-                  <TableBody>
-                    {clientsInSelectedState.length > 0 ? (
-                      clientsInSelectedState.map((client) => (
-                        <TableRow
-                          key={client.id}
-                          className="hover:bg-blue-50/50 transition-all duration-200 group"
-                        >
-                          <TableCell className="font-medium text-gray-900 group-hover:text-blue-900">
-                            {client.name}
-                          </TableCell>
-                          <TableCell>
-                            <span
-                              className={`px-3 py-1 text-xs font-medium rounded-full border whitespace-nowrap ${getSegmentClass(
-                                client.segment
-                              )}`}
-                            >
-                              {client.segment}
-                            </span>
-                          </TableCell>
-                          <TableCell className="text-right font-medium text-gray-900">
-                            {formatAUM(client.aum)}
-                          </TableCell>
-                          <TableCell className="text-right">
-                            <Button
-                              variant="default"
-                              size="sm"
-                              className="bg-blue-600 hover:bg-blue-700 text-white opacity-70 group-hover:opacity-100 transition-all duration-200"
-                            >
-                              View Client
-                            </Button>
-                          </TableCell>
-                        </TableRow>
-                      ))
-                    ) : (
-                      <TableRow>
-                        <TableCell
-                          colSpan={4}
-                          className="text-center h-24 text-gray-500"
-                        >
-                          {emptyTableMessage}
-                        </TableCell>
-                      </TableRow>
-                    )}
-                  </TableBody>
-                </Table>
-              </div>
+                  ))
+                ) : (
+                  <TableRow>
+                    <TableCell colSpan={4} className="text-center h-24">
+                      {emptyTableMessage}
+                    </TableCell>
+                  </TableRow>
+                )}
+              </TableBody>
+            </Table>
             </div>
-          </CardContent>
-        </Card>
+          </div>
+        </CardContent>
+      </Card>
       </div>
     </div>
   );
