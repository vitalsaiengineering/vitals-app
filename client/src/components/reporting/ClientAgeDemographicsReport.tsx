--- conflicted
+++ resolved
@@ -611,25 +611,6 @@
             </h3>
             <div className="rounded-lg border border-gray-100 bg-white shadow-sm">
               <Table>
-<<<<<<< HEAD
-                <TableHeader className="bg-gray-50 border-b border-gray-200">
-                  <TableRow className="hover:bg-transparent">
-                    <TableHead className="font-semibold text-gray-700 py-4">
-                      Name
-                    </TableHead>
-                    <TableHead className="font-semibold text-gray-700 py-4">
-                      Age
-                    </TableHead>
-                    <TableHead className="font-semibold text-gray-700 py-4">
-                      Segment
-                    </TableHead>
-                    <TableHead className="font-semibold text-gray-700 py-4">
-                      Inception Date
-                    </TableHead>
-                    {isAumView && (
-                      <TableHead className="font-semibold text-gray-700 py-4 text-right">
-                        AUM
-=======
                 <TableHeader>
                   <TableRow>
                     <TableHead 
@@ -662,7 +643,6 @@
                         className="cursor-pointer hover:bg-muted/80 text-right"
                       >
                         AUM {getSortDirectionIcon('aumDisplay')}
->>>>>>> 0971f3c8
                       </TableHead>
                     )}
                     <TableHead className="font-semibold text-gray-700 py-4 text-right">
@@ -745,22 +725,9 @@
                               View Contact
                             </Button>
                           </TableCell>
-<<<<<<< HEAD
                         </TableRow>
                       );
                     })
-=======
-                        )}
-                        <TableCell className="text-right">
-                          <ViewContactButton 
-                            clientId={client.id} 
-                            wealthboxClientId={client.wealthboxClientId}
-                            orionClientId={client.orionClientId}
-                          />
-                        </TableCell>
-                      </TableRow>
-                    ))
->>>>>>> 0971f3c8
                   ) : (
                     <TableRow>
                       <TableCell
